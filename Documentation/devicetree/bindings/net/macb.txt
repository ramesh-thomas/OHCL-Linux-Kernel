* Cadence MACB/GEM Ethernet controller

Required properties:
- compatible: Should be "cdns,[<chip>-]{macb|gem}"
  Use "cdns,at91rm9200-emac" Atmel at91rm9200 SoC.
  Use "cdns,at91sam9260-macb" for Atmel at91sam9 SoCs.
  Use "cdns,sam9x60-macb" for Microchip sam9x60 SoC.
  Use "cdns,np4-macb" for NP4 SoC devices.
  Use "cdns,at32ap7000-macb" for other 10/100 usage or use the generic form: "cdns,macb".
  Use "cdns,pc302-gem" for Picochip picoXcell pc302 and later devices based on
  the Cadence GEM, or the generic form: "cdns,gem".
  Use "atmel,sama5d2-gem" for the GEM IP (10/100) available on Atmel sama5d2 SoCs.
  Use "atmel,sama5d3-macb" for the 10/100Mbit IP available on Atmel sama5d3 SoCs.
  Use "atmel,sama5d3-gem" for the Gigabit IP available on Atmel sama5d3 SoCs.
  Use "atmel,sama5d4-gem" for the GEM IP (10/100) available on Atmel sama5d4 SoCs.
  Use "cdns,zynq-gem" Xilinx Zynq-7xxx SoC.
  Use "cdns,zynqmp-gem" for Zynq Ultrascale+ MPSoC.
<<<<<<< HEAD
  Use "sifive,fu540-macb" for SiFive FU540-C000 SoC.
  Or the generic form: "cdns,emac".
- reg: Address and length of the register set for the device
	For "sifive,fu540-macb", second range is required to specify the
=======
  Use "sifive,fu540-c000-gem" for SiFive FU540-C000 SoC.
  Or the generic form: "cdns,emac".
- reg: Address and length of the register set for the device
	For "sifive,fu540-c000-gem", second range is required to specify the
>>>>>>> bb831786
	address and length of the registers for GEMGXL Management block.
- interrupts: Should contain macb interrupt
- phy-mode: See ethernet.txt file in the same directory.
- clock-names: Tuple listing input clock names.
	Required elements: 'pclk', 'hclk'
	Optional elements: 'tx_clk'
	Optional elements: 'rx_clk' applies to cdns,zynqmp-gem
	Optional elements: 'tsu_clk'
- clocks: Phandles to input clocks.

The MAC address will be determined using the optional properties
defined in ethernet.txt.

Optional properties for PHY child node:
- reset-gpios : Should specify the gpio for phy reset
- magic-packet : If present, indicates that the hardware supports waking
  up via magic packet.
- phy-handle : see ethernet.txt file in the same directory

Examples:

	macb0: ethernet@fffc4000 {
		compatible = "cdns,at32ap7000-macb";
		reg = <0xfffc4000 0x4000>;
		interrupts = <21>;
		phy-mode = "rmii";
		local-mac-address = [3a 0e 03 04 05 06];
		clock-names = "pclk", "hclk", "tx_clk";
		clocks = <&clkc 30>, <&clkc 30>, <&clkc 13>;
		ethernet-phy@1 {
			reg = <0x1>;
			reset-gpios = <&pioE 6 1>;
		};
	};<|MERGE_RESOLUTION|>--- conflicted
+++ resolved
@@ -15,17 +15,10 @@
   Use "atmel,sama5d4-gem" for the GEM IP (10/100) available on Atmel sama5d4 SoCs.
   Use "cdns,zynq-gem" Xilinx Zynq-7xxx SoC.
   Use "cdns,zynqmp-gem" for Zynq Ultrascale+ MPSoC.
-<<<<<<< HEAD
-  Use "sifive,fu540-macb" for SiFive FU540-C000 SoC.
-  Or the generic form: "cdns,emac".
-- reg: Address and length of the register set for the device
-	For "sifive,fu540-macb", second range is required to specify the
-=======
   Use "sifive,fu540-c000-gem" for SiFive FU540-C000 SoC.
   Or the generic form: "cdns,emac".
 - reg: Address and length of the register set for the device
 	For "sifive,fu540-c000-gem", second range is required to specify the
->>>>>>> bb831786
 	address and length of the registers for GEMGXL Management block.
 - interrupts: Should contain macb interrupt
 - phy-mode: See ethernet.txt file in the same directory.
