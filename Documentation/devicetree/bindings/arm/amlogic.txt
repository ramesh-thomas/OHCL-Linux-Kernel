--- conflicted
+++ resolved
@@ -110,10 +110,7 @@
 
   - "amlogic,u200" (Meson g12a s905d2)
   - "amediatech,x96-max" (Meson g12a s905x2)
-<<<<<<< HEAD
-=======
   - "seirobotics,sei510" (Meson g12a s905x2)
->>>>>>> 0ecfebd2
 
 Amlogic Meson Firmware registers Interface
 ------------------------------------------
