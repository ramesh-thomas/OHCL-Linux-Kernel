--- conflicted
+++ resolved
@@ -19,11 +19,8 @@
 config MACH_MX31ADS_WM1133_EV1
 	bool "Support Wolfson Microelectronics 1133-EV1 module"
 	depends on MACH_MX31ADS
-<<<<<<< HEAD
-=======
 	depends on MFD_WM8350_I2C
 	depends on REGULATOR_WM8350
->>>>>>> 6574612f
 	select MFD_WM8350_CONFIG_MODE_0
 	select MFD_WM8352_CONFIG_MODE_0
 	help
