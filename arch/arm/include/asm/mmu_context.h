/*
 *  arch/arm/include/asm/mmu_context.h
 *
 *  Copyright (C) 1996 Russell King.
 *
 * This program is free software; you can redistribute it and/or modify
 * it under the terms of the GNU General Public License version 2 as
 * published by the Free Software Foundation.
 *
 *  Changelog:
 *   27-06-1996	RMK	Created
 */
#ifndef __ASM_ARM_MMU_CONTEXT_H
#define __ASM_ARM_MMU_CONTEXT_H

#include <linux/compiler.h>
#include <linux/sched.h>
#include <asm/cacheflush.h>
#include <asm/cachetype.h>
#include <asm/proc-fns.h>
#include <asm-generic/mm_hooks.h>

void __check_vmalloc_seq(struct mm_struct *mm);

#ifdef CONFIG_CPU_HAS_ASID

void check_and_switch_context(struct mm_struct *mm, struct task_struct *tsk);
#define init_new_context(tsk,mm)	({ atomic64_set(&mm->context.id, 0); 0; })
<<<<<<< HEAD
=======

DECLARE_PER_CPU(atomic64_t, active_asids);
>>>>>>> e4aa937e

#else	/* !CONFIG_CPU_HAS_ASID */

#ifdef CONFIG_MMU

static inline void check_and_switch_context(struct mm_struct *mm,
					    struct task_struct *tsk)
{
	if (unlikely(mm->context.vmalloc_seq != init_mm.context.vmalloc_seq))
		__check_vmalloc_seq(mm);

	if (irqs_disabled())
		/*
		 * cpu_switch_mm() needs to flush the VIVT caches. To avoid
		 * high interrupt latencies, defer the call and continue
		 * running with the old mm. Since we only support UP systems
		 * on non-ASID CPUs, the old mm will remain valid until the
		 * finish_arch_post_lock_switch() call.
		 */
		set_ti_thread_flag(task_thread_info(tsk), TIF_SWITCH_MM);
	else
		cpu_switch_mm(mm->pgd, mm);
}

#define finish_arch_post_lock_switch \
	finish_arch_post_lock_switch
static inline void finish_arch_post_lock_switch(void)
{
	if (test_and_clear_thread_flag(TIF_SWITCH_MM)) {
		struct mm_struct *mm = current->mm;
		cpu_switch_mm(mm->pgd, mm);
	}
}

#endif	/* CONFIG_MMU */

#define init_new_context(tsk,mm)	0

#endif	/* CONFIG_CPU_HAS_ASID */

#define destroy_context(mm)		do { } while(0)
#define activate_mm(prev,next)		switch_mm(prev, next, NULL)

/*
 * This is called when "tsk" is about to enter lazy TLB mode.
 *
 * mm:  describes the currently active mm context
 * tsk: task which is entering lazy tlb
 * cpu: cpu number which is entering lazy tlb
 *
 * tsk->mm will be NULL
 */
static inline void
enter_lazy_tlb(struct mm_struct *mm, struct task_struct *tsk)
{
}

/*
 * This is the actual mm switch as far as the scheduler
 * is concerned.  No registers are touched.  We avoid
 * calling the CPU specific function when the mm hasn't
 * actually changed.
 */
static inline void
switch_mm(struct mm_struct *prev, struct mm_struct *next,
	  struct task_struct *tsk)
{
#ifdef CONFIG_MMU
	unsigned int cpu = smp_processor_id();

#ifdef CONFIG_SMP
	/* check for possible thread migration */
	if (!cpumask_empty(mm_cpumask(next)) &&
	    !cpumask_test_cpu(cpu, mm_cpumask(next)))
		__flush_icache_all();
#endif
	if (!cpumask_test_and_set_cpu(cpu, mm_cpumask(next)) || prev != next) {
		check_and_switch_context(next, tsk);
		if (cache_is_vivt())
			cpumask_clear_cpu(cpu, mm_cpumask(prev));
	}
#endif
}

#define deactivate_mm(tsk,mm)	do { } while (0)

#endif<|MERGE_RESOLUTION|>--- conflicted
+++ resolved
@@ -26,11 +26,8 @@
 
 void check_and_switch_context(struct mm_struct *mm, struct task_struct *tsk);
 #define init_new_context(tsk,mm)	({ atomic64_set(&mm->context.id, 0); 0; })
-<<<<<<< HEAD
-=======
 
 DECLARE_PER_CPU(atomic64_t, active_asids);
->>>>>>> e4aa937e
 
 #else	/* !CONFIG_CPU_HAS_ASID */
 
