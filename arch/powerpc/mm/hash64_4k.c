/*
 * Copyright IBM Corporation, 2015
 * Author Aneesh Kumar K.V <aneesh.kumar@linux.vnet.ibm.com>
 *
 * This program is free software; you can redistribute it and/or modify it
 * under the terms of version 2 of the GNU Lesser General Public License
 * as published by the Free Software Foundation.
 *
 * This program is distributed in the hope that it would be useful, but
 * WITHOUT ANY WARRANTY; without even the implied warranty of
 * MERCHANTABILITY or FITNESS FOR A PARTICULAR PURPOSE.
 *
 */

#include <linux/mm.h>
#include <asm/machdep.h>
#include <asm/mmu.h>

int __hash_page_4K(unsigned long ea, unsigned long access, unsigned long vsid,
		   pte_t *ptep, unsigned long trap, unsigned long flags,
		   int ssize, int subpg_prot)
{
	unsigned long hpte_group;
	unsigned long rflags, pa;
	unsigned long old_pte, new_pte;
	unsigned long vpn, hash, slot;
	unsigned long shift = mmu_psize_defs[MMU_PAGE_4K].shift;

	/*
	 * atomically mark the linux large page PTE busy and dirty
	 */
	do {
		pte_t pte = READ_ONCE(*ptep);

		old_pte = pte_val(pte);
		/* If PTE busy, retry the access */
		if (unlikely(old_pte & H_PAGE_BUSY))
			return 0;
		/* If PTE permissions don't match, take page fault */
		if (unlikely(!check_pte_access(access, old_pte)))
			return 1;
		/*
		 * Try to lock the PTE, add ACCESSED and DIRTY if it was
		 * a write access. Since this is 4K insert of 64K page size
		 * also add H_PAGE_COMBO
		 */
<<<<<<< HEAD
		new_pte = old_pte | _PAGE_BUSY | _PAGE_ACCESSED;
		if (access & _PAGE_RW)
=======
		new_pte = old_pte | H_PAGE_BUSY | _PAGE_ACCESSED;
		if (access & _PAGE_WRITE)
>>>>>>> 138a0764
			new_pte |= _PAGE_DIRTY;
	} while (!pte_xchg(ptep, __pte(old_pte), __pte(new_pte)));

	/*
	 * PP bits. _PAGE_USER is already PP bit 0x2, so we only
	 * need to add in 0x1 if it's a read-only user page
	 */
	rflags = htab_convert_pte_flags(new_pte);

	if (!cpu_has_feature(CPU_FTR_NOEXECUTE) &&
	    !cpu_has_feature(CPU_FTR_COHERENT_ICACHE))
		rflags = hash_page_do_lazy_icache(rflags, __pte(old_pte), trap);

	vpn  = hpt_vpn(ea, vsid, ssize);
	if (unlikely(old_pte & H_PAGE_HASHPTE)) {
		/*
		 * There MIGHT be an HPTE for this pte
		 */
		hash = hpt_hash(vpn, shift, ssize);
		if (old_pte & H_PAGE_F_SECOND)
			hash = ~hash;
		slot = (hash & htab_hash_mask) * HPTES_PER_GROUP;
		slot += (old_pte & H_PAGE_F_GIX) >> H_PAGE_F_GIX_SHIFT;

		if (ppc_md.hpte_updatepp(slot, rflags, vpn, MMU_PAGE_4K,
					 MMU_PAGE_4K, ssize, flags) == -1)
			old_pte &= ~_PAGE_HPTEFLAGS;
	}

	if (likely(!(old_pte & H_PAGE_HASHPTE))) {

		pa = pte_pfn(__pte(old_pte)) << PAGE_SHIFT;
		hash = hpt_hash(vpn, shift, ssize);

repeat:
		hpte_group = ((hash & htab_hash_mask) * HPTES_PER_GROUP) & ~0x7UL;

		/* Insert into the hash table, primary slot */
		slot = ppc_md.hpte_insert(hpte_group, vpn, pa, rflags, 0,
				  MMU_PAGE_4K, MMU_PAGE_4K, ssize);
		/*
		 * Primary is full, try the secondary
		 */
		if (unlikely(slot == -1)) {
			hpte_group = ((~hash & htab_hash_mask) * HPTES_PER_GROUP) & ~0x7UL;
			slot = ppc_md.hpte_insert(hpte_group, vpn, pa,
						  rflags, HPTE_V_SECONDARY,
						  MMU_PAGE_4K, MMU_PAGE_4K, ssize);
			if (slot == -1) {
				if (mftb() & 0x1)
					hpte_group = ((hash & htab_hash_mask) *
						      HPTES_PER_GROUP) & ~0x7UL;
				ppc_md.hpte_remove(hpte_group);
				/*
				 * FIXME!! Should be try the group from which we removed ?
				 */
				goto repeat;
			}
		}
		/*
		 * Hypervisor failure. Restore old pte and return -1
		 * similar to __hash_page_*
		 */
		if (unlikely(slot == -2)) {
			*ptep = __pte(old_pte);
			hash_failure_debug(ea, access, vsid, trap, ssize,
					   MMU_PAGE_4K, MMU_PAGE_4K, old_pte);
			return -1;
		}
		new_pte = (new_pte & ~_PAGE_HPTEFLAGS) | H_PAGE_HASHPTE;
		new_pte |= (slot << H_PAGE_F_GIX_SHIFT) &
			(H_PAGE_F_SECOND | H_PAGE_F_GIX);
	}
	*ptep = __pte(new_pte & ~H_PAGE_BUSY);
	return 0;
}<|MERGE_RESOLUTION|>--- conflicted
+++ resolved
@@ -44,13 +44,8 @@
 		 * a write access. Since this is 4K insert of 64K page size
 		 * also add H_PAGE_COMBO
 		 */
-<<<<<<< HEAD
-		new_pte = old_pte | _PAGE_BUSY | _PAGE_ACCESSED;
-		if (access & _PAGE_RW)
-=======
 		new_pte = old_pte | H_PAGE_BUSY | _PAGE_ACCESSED;
 		if (access & _PAGE_WRITE)
->>>>>>> 138a0764
 			new_pte |= _PAGE_DIRTY;
 	} while (!pte_xchg(ptep, __pte(old_pte), __pte(new_pte)));
 
