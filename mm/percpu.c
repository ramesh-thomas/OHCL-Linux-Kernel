--- conflicted
+++ resolved
@@ -2719,15 +2719,11 @@
 
 	if (pcpu_setup_first_chunk(ai, fc) < 0)
 		panic("Failed to initialize percpu areas.");
-<<<<<<< HEAD
-	pcpu_free_alloc_info(ai);
-=======
 #ifdef CONFIG_CRIS
 #warning "the CRIS architecture has physical and virtual addresses confused"
 #else
 	pcpu_free_alloc_info(ai);
 #endif
->>>>>>> 5fa4ec9c
 }
 
 #endif	/* CONFIG_SMP */
