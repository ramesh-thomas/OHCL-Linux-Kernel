--- conflicted
+++ resolved
@@ -456,20 +456,12 @@
 	i915_gem_batch_pool_init(&engine->batch_pool, engine);
 }
 
-static void intel_engine_init_batch_pool(struct intel_engine_cs *engine)
-{
-	i915_gem_batch_pool_init(&engine->batch_pool, engine);
-}
-
 static bool csb_force_mmio(struct drm_i915_private *i915)
 {
 	/* Older GVT emulation depends upon intercepting CSB mmio */
 	if (intel_vgpu_active(i915) && !intel_vgpu_has_hwsp_emulation(i915))
 		return true;
 
-	if (IS_CANNONLAKE(i915))
-		return true;
-
 	return false;
 }
 
@@ -499,14 +491,9 @@
  */
 void intel_engine_setup_common(struct intel_engine_cs *engine)
 {
-<<<<<<< HEAD
+	i915_timeline_init(engine->i915, &engine->timeline, engine->name);
+
 	intel_engine_init_execlist(engine);
-	intel_engine_init_timeline(engine);
-=======
-	i915_timeline_init(engine->i915, &engine->timeline, engine->name);
-
-	intel_engine_init_execlist(engine);
->>>>>>> 01f83786
 	intel_engine_init_hangcheck(engine);
 	intel_engine_init_batch_pool(engine);
 	intel_engine_init_cmd_parser(engine);
@@ -1127,10 +1114,6 @@
 			  const char *prefix)
 {
 	const char *name = rq->fence.ops->get_timeline_name(&rq->fence);
-<<<<<<< HEAD
-
-	drm_printf(m, "%s%x%s [%llx:%x] prio=%d @ %dms: %s\n", prefix,
-=======
 	char buf[80];
 	int x = 0;
 
@@ -1138,7 +1121,6 @@
 
 	drm_printf(m, "%s%x%s [%llx:%x]%s @ %dms: %s\n",
 		   prefix,
->>>>>>> 01f83786
 		   rq->global_seqno,
 		   i915_request_completed(rq) ? "!" : "",
 		   rq->fence.context, rq->fence.seqno,
