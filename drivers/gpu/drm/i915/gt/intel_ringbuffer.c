--- conflicted
+++ resolved
@@ -1227,20 +1227,13 @@
 	GEM_BUG_ON(ring->vaddr);
 	ring->vaddr = addr;
 
-<<<<<<< HEAD
-=======
 	GEM_TRACE("ring:%llx pin\n", ring->timeline->fence_context);
->>>>>>> e0e712fe
 	return 0;
 
 err_ring:
 	i915_vma_unpin(vma);
 err_timeline:
-<<<<<<< HEAD
-	i915_timeline_unpin(ring->timeline);
-=======
 	intel_timeline_unpin(ring->timeline);
->>>>>>> e0e712fe
 err_unpin:
 	atomic_dec(&ring->pin_count);
 	return ret;
@@ -1260,20 +1253,14 @@
 {
 	if (!atomic_dec_and_test(&ring->pin_count))
 		return;
-<<<<<<< HEAD
-=======
 
 	GEM_TRACE("ring:%llx unpin\n", ring->timeline->fence_context);
->>>>>>> e0e712fe
 
 	/* Discard any unused bytes beyond that submitted to hw. */
 	intel_ring_reset(ring, ring->tail);
 
 	GEM_BUG_ON(!ring->vma);
-<<<<<<< HEAD
-=======
 	i915_vma_unset_ggtt_write(ring->vma);
->>>>>>> e0e712fe
 	if (i915_vma_is_map_and_fenceable(ring->vma))
 		i915_vma_unpin_iomap(ring->vma);
 	else
