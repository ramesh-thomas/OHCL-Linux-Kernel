/*
 * Copyright © 2006 Intel Corporation
 *
 * Permission is hereby granted, free of charge, to any person obtaining a
 * copy of this software and associated documentation files (the "Software"),
 * to deal in the Software without restriction, including without limitation
 * the rights to use, copy, modify, merge, publish, distribute, sublicense,
 * and/or sell copies of the Software, and to permit persons to whom the
 * Software is furnished to do so, subject to the following conditions:
 *
 * The above copyright notice and this permission notice (including the next
 * paragraph) shall be included in all copies or substantial portions of the
 * Software.
 *
 * THE SOFTWARE IS PROVIDED "AS IS", WITHOUT WARRANTY OF ANY KIND, EXPRESS OR
 * IMPLIED, INCLUDING BUT NOT LIMITED TO THE WARRANTIES OF MERCHANTABILITY,
 * FITNESS FOR A PARTICULAR PURPOSE AND NONINFRINGEMENT.  IN NO EVENT SHALL
 * THE AUTHORS OR COPYRIGHT HOLDERS BE LIABLE FOR ANY CLAIM, DAMAGES OR OTHER
 * LIABILITY, WHETHER IN AN ACTION OF CONTRACT, TORT OR OTHERWISE, ARISING FROM,
 * OUT OF OR IN CONNECTION WITH THE SOFTWARE OR THE USE OR OTHER DEALINGS IN THE
 * SOFTWARE.
 *
 * Authors:
 *    Eric Anholt <eric@anholt.net>
 *
 */

#include <drm/drm_dp_helper.h>

#include "display/intel_display.h"
#include "display/intel_display_types.h"
#include "display/intel_gmbus.h"

#include "i915_drv.h"

#define _INTEL_BIOS_PRIVATE
#include "intel_vbt_defs.h"

/**
 * DOC: Video BIOS Table (VBT)
 *
 * The Video BIOS Table, or VBT, provides platform and board specific
 * configuration information to the driver that is not discoverable or available
 * through other means. The configuration is mostly related to display
 * hardware. The VBT is available via the ACPI OpRegion or, on older systems, in
 * the PCI ROM.
 *
 * The VBT consists of a VBT Header (defined as &struct vbt_header), a BDB
 * Header (&struct bdb_header), and a number of BIOS Data Blocks (BDB) that
 * contain the actual configuration information. The VBT Header, and thus the
 * VBT, begins with "$VBT" signature. The VBT Header contains the offset of the
 * BDB Header. The data blocks are concatenated after the BDB Header. The data
 * blocks have a 1-byte Block ID, 2-byte Block Size, and Block Size bytes of
 * data. (Block 53, the MIPI Sequence Block is an exception.)
 *
 * The driver parses the VBT during load. The relevant information is stored in
 * driver private data for ease of use, and the actual VBT is not read after
 * that.
 */

/* Wrapper for VBT child device config */
struct intel_bios_encoder_data {
	struct drm_i915_private *i915;

	struct child_device_config child;
	struct dsc_compression_parameters_entry *dsc;
	struct list_head node;
};

#define	SLAVE_ADDR1	0x70
#define	SLAVE_ADDR2	0x72

/* Get BDB block size given a pointer to Block ID. */
static u32 _get_blocksize(const u8 *block_base)
{
	/* The MIPI Sequence Block v3+ has a separate size field. */
	if (*block_base == BDB_MIPI_SEQUENCE && *(block_base + 3) >= 3)
		return *((const u32 *)(block_base + 4));
	else
		return *((const u16 *)(block_base + 1));
}

/* Get BDB block size give a pointer to data after Block ID and Block Size. */
static u32 get_blocksize(const void *block_data)
{
	return _get_blocksize(block_data - 3);
}

static const void *
find_section(const void *_bdb, enum bdb_block_id section_id)
{
	const struct bdb_header *bdb = _bdb;
	const u8 *base = _bdb;
	int index = 0;
	u32 total, current_size;
	enum bdb_block_id current_id;

	/* skip to first section */
	index += bdb->header_size;
	total = bdb->bdb_size;

	/* walk the sections looking for section_id */
	while (index + 3 < total) {
		current_id = *(base + index);
		current_size = _get_blocksize(base + index);
		index += 3;

		if (index + current_size > total)
			return NULL;

		if (current_id == section_id)
			return base + index;

		index += current_size;
	}

	return NULL;
}

static void
fill_detail_timing_data(struct drm_display_mode *panel_fixed_mode,
			const struct lvds_dvo_timing *dvo_timing)
{
	panel_fixed_mode->hdisplay = (dvo_timing->hactive_hi << 8) |
		dvo_timing->hactive_lo;
	panel_fixed_mode->hsync_start = panel_fixed_mode->hdisplay +
		((dvo_timing->hsync_off_hi << 8) | dvo_timing->hsync_off_lo);
	panel_fixed_mode->hsync_end = panel_fixed_mode->hsync_start +
		((dvo_timing->hsync_pulse_width_hi << 8) |
			dvo_timing->hsync_pulse_width_lo);
	panel_fixed_mode->htotal = panel_fixed_mode->hdisplay +
		((dvo_timing->hblank_hi << 8) | dvo_timing->hblank_lo);

	panel_fixed_mode->vdisplay = (dvo_timing->vactive_hi << 8) |
		dvo_timing->vactive_lo;
	panel_fixed_mode->vsync_start = panel_fixed_mode->vdisplay +
		((dvo_timing->vsync_off_hi << 4) | dvo_timing->vsync_off_lo);
	panel_fixed_mode->vsync_end = panel_fixed_mode->vsync_start +
		((dvo_timing->vsync_pulse_width_hi << 4) |
			dvo_timing->vsync_pulse_width_lo);
	panel_fixed_mode->vtotal = panel_fixed_mode->vdisplay +
		((dvo_timing->vblank_hi << 8) | dvo_timing->vblank_lo);
	panel_fixed_mode->clock = dvo_timing->clock * 10;
	panel_fixed_mode->type = DRM_MODE_TYPE_PREFERRED;

	if (dvo_timing->hsync_positive)
		panel_fixed_mode->flags |= DRM_MODE_FLAG_PHSYNC;
	else
		panel_fixed_mode->flags |= DRM_MODE_FLAG_NHSYNC;

	if (dvo_timing->vsync_positive)
		panel_fixed_mode->flags |= DRM_MODE_FLAG_PVSYNC;
	else
		panel_fixed_mode->flags |= DRM_MODE_FLAG_NVSYNC;

	panel_fixed_mode->width_mm = (dvo_timing->himage_hi << 8) |
		dvo_timing->himage_lo;
	panel_fixed_mode->height_mm = (dvo_timing->vimage_hi << 8) |
		dvo_timing->vimage_lo;

	/* Some VBTs have bogus h/vtotal values */
	if (panel_fixed_mode->hsync_end > panel_fixed_mode->htotal)
		panel_fixed_mode->htotal = panel_fixed_mode->hsync_end + 1;
	if (panel_fixed_mode->vsync_end > panel_fixed_mode->vtotal)
		panel_fixed_mode->vtotal = panel_fixed_mode->vsync_end + 1;

	drm_mode_set_name(panel_fixed_mode);
}

static const struct lvds_dvo_timing *
get_lvds_dvo_timing(const struct bdb_lvds_lfp_data *lvds_lfp_data,
		    const struct bdb_lvds_lfp_data_ptrs *lvds_lfp_data_ptrs,
		    int index)
{
	/*
	 * the size of fp_timing varies on the different platform.
	 * So calculate the DVO timing relative offset in LVDS data
	 * entry to get the DVO timing entry
	 */

	int lfp_data_size =
		lvds_lfp_data_ptrs->ptr[1].dvo_timing_offset -
		lvds_lfp_data_ptrs->ptr[0].dvo_timing_offset;
	int dvo_timing_offset =
		lvds_lfp_data_ptrs->ptr[0].dvo_timing_offset -
		lvds_lfp_data_ptrs->ptr[0].fp_timing_offset;
	char *entry = (char *)lvds_lfp_data->data + lfp_data_size * index;

	return (struct lvds_dvo_timing *)(entry + dvo_timing_offset);
}

/* get lvds_fp_timing entry
 * this function may return NULL if the corresponding entry is invalid
 */
static const struct lvds_fp_timing *
get_lvds_fp_timing(const struct bdb_header *bdb,
		   const struct bdb_lvds_lfp_data *data,
		   const struct bdb_lvds_lfp_data_ptrs *ptrs,
		   int index)
{
	size_t data_ofs = (const u8 *)data - (const u8 *)bdb;
	u16 data_size = ((const u16 *)data)[-1]; /* stored in header */
	size_t ofs;

	if (index >= ARRAY_SIZE(ptrs->ptr))
		return NULL;
	ofs = ptrs->ptr[index].fp_timing_offset;
	if (ofs < data_ofs ||
	    ofs + sizeof(struct lvds_fp_timing) > data_ofs + data_size)
		return NULL;
	return (const struct lvds_fp_timing *)((const u8 *)bdb + ofs);
}

/* Parse general panel options */
static void
parse_panel_options(struct drm_i915_private *i915,
		    const struct bdb_header *bdb)
{
	const struct bdb_lvds_options *lvds_options;
	int panel_type;
	int drrs_mode;
	int ret;

	lvds_options = find_section(bdb, BDB_LVDS_OPTIONS);
	if (!lvds_options)
		return;

	i915->vbt.lvds_dither = lvds_options->pixel_dither;

	ret = intel_opregion_get_panel_type(i915);
	if (ret >= 0) {
		drm_WARN_ON(&i915->drm, ret > 0xf);
		panel_type = ret;
		drm_dbg_kms(&i915->drm, "Panel type: %d (OpRegion)\n",
			    panel_type);
	} else {
		if (lvds_options->panel_type > 0xf) {
			drm_dbg_kms(&i915->drm,
				    "Invalid VBT panel type 0x%x\n",
				    lvds_options->panel_type);
			return;
		}
		panel_type = lvds_options->panel_type;
		drm_dbg_kms(&i915->drm, "Panel type: %d (VBT)\n",
			    panel_type);
	}

	i915->vbt.panel_type = panel_type;

	drrs_mode = (lvds_options->dps_panel_type_bits
				>> (panel_type * 2)) & MODE_MASK;
	/*
	 * VBT has static DRRS = 0 and seamless DRRS = 2.
	 * The below piece of code is required to adjust vbt.drrs_type
	 * to match the enum drrs_support_type.
	 */
	switch (drrs_mode) {
	case 0:
		i915->vbt.drrs_type = STATIC_DRRS_SUPPORT;
		drm_dbg_kms(&i915->drm, "DRRS supported mode is static\n");
		break;
	case 2:
		i915->vbt.drrs_type = SEAMLESS_DRRS_SUPPORT;
		drm_dbg_kms(&i915->drm,
			    "DRRS supported mode is seamless\n");
		break;
	default:
		i915->vbt.drrs_type = DRRS_NOT_SUPPORTED;
		drm_dbg_kms(&i915->drm,
			    "DRRS not supported (VBT input)\n");
		break;
	}
}

/* Try to find integrated panel timing data */
static void
parse_lfp_panel_dtd(struct drm_i915_private *i915,
		    const struct bdb_header *bdb)
{
	const struct bdb_lvds_lfp_data *lvds_lfp_data;
	const struct bdb_lvds_lfp_data_ptrs *lvds_lfp_data_ptrs;
	const struct lvds_dvo_timing *panel_dvo_timing;
	const struct lvds_fp_timing *fp_timing;
	struct drm_display_mode *panel_fixed_mode;
	int panel_type = i915->vbt.panel_type;

	lvds_lfp_data = find_section(bdb, BDB_LVDS_LFP_DATA);
	if (!lvds_lfp_data)
		return;

	lvds_lfp_data_ptrs = find_section(bdb, BDB_LVDS_LFP_DATA_PTRS);
	if (!lvds_lfp_data_ptrs)
		return;

	panel_dvo_timing = get_lvds_dvo_timing(lvds_lfp_data,
					       lvds_lfp_data_ptrs,
					       panel_type);

	panel_fixed_mode = kzalloc(sizeof(*panel_fixed_mode), GFP_KERNEL);
	if (!panel_fixed_mode)
		return;

	fill_detail_timing_data(panel_fixed_mode, panel_dvo_timing);

	i915->vbt.lfp_lvds_vbt_mode = panel_fixed_mode;

	drm_dbg_kms(&i915->drm,
		    "Found panel mode in BIOS VBT legacy lfp table:\n");
	drm_mode_debug_printmodeline(panel_fixed_mode);

	fp_timing = get_lvds_fp_timing(bdb, lvds_lfp_data,
				       lvds_lfp_data_ptrs,
				       panel_type);
	if (fp_timing) {
		/* check the resolution, just to be sure */
		if (fp_timing->x_res == panel_fixed_mode->hdisplay &&
		    fp_timing->y_res == panel_fixed_mode->vdisplay) {
			i915->vbt.bios_lvds_val = fp_timing->lvds_reg_val;
			drm_dbg_kms(&i915->drm,
				    "VBT initial LVDS value %x\n",
				    i915->vbt.bios_lvds_val);
		}
	}
}

static void
parse_generic_dtd(struct drm_i915_private *i915,
		  const struct bdb_header *bdb)
{
	const struct bdb_generic_dtd *generic_dtd;
	const struct generic_dtd_entry *dtd;
	struct drm_display_mode *panel_fixed_mode;
	int num_dtd;

	generic_dtd = find_section(bdb, BDB_GENERIC_DTD);
	if (!generic_dtd)
		return;

	if (generic_dtd->gdtd_size < sizeof(struct generic_dtd_entry)) {
		drm_err(&i915->drm, "GDTD size %u is too small.\n",
			generic_dtd->gdtd_size);
		return;
	} else if (generic_dtd->gdtd_size !=
		   sizeof(struct generic_dtd_entry)) {
		drm_err(&i915->drm, "Unexpected GDTD size %u\n",
			generic_dtd->gdtd_size);
		/* DTD has unknown fields, but keep going */
	}

	num_dtd = (get_blocksize(generic_dtd) -
		   sizeof(struct bdb_generic_dtd)) / generic_dtd->gdtd_size;
	if (i915->vbt.panel_type >= num_dtd) {
		drm_err(&i915->drm,
			"Panel type %d not found in table of %d DTD's\n",
			i915->vbt.panel_type, num_dtd);
		return;
	}

	dtd = &generic_dtd->dtd[i915->vbt.panel_type];

	panel_fixed_mode = kzalloc(sizeof(*panel_fixed_mode), GFP_KERNEL);
	if (!panel_fixed_mode)
		return;

	panel_fixed_mode->hdisplay = dtd->hactive;
	panel_fixed_mode->hsync_start =
		panel_fixed_mode->hdisplay + dtd->hfront_porch;
	panel_fixed_mode->hsync_end =
		panel_fixed_mode->hsync_start + dtd->hsync;
	panel_fixed_mode->htotal =
		panel_fixed_mode->hdisplay + dtd->hblank;

	panel_fixed_mode->vdisplay = dtd->vactive;
	panel_fixed_mode->vsync_start =
		panel_fixed_mode->vdisplay + dtd->vfront_porch;
	panel_fixed_mode->vsync_end =
		panel_fixed_mode->vsync_start + dtd->vsync;
	panel_fixed_mode->vtotal =
		panel_fixed_mode->vdisplay + dtd->vblank;

	panel_fixed_mode->clock = dtd->pixel_clock;
	panel_fixed_mode->width_mm = dtd->width_mm;
	panel_fixed_mode->height_mm = dtd->height_mm;

	panel_fixed_mode->type = DRM_MODE_TYPE_PREFERRED;
	drm_mode_set_name(panel_fixed_mode);

	if (dtd->hsync_positive_polarity)
		panel_fixed_mode->flags |= DRM_MODE_FLAG_PHSYNC;
	else
		panel_fixed_mode->flags |= DRM_MODE_FLAG_NHSYNC;

	if (dtd->vsync_positive_polarity)
		panel_fixed_mode->flags |= DRM_MODE_FLAG_PVSYNC;
	else
		panel_fixed_mode->flags |= DRM_MODE_FLAG_NVSYNC;

	drm_dbg_kms(&i915->drm,
		    "Found panel mode in BIOS VBT generic dtd table:\n");
	drm_mode_debug_printmodeline(panel_fixed_mode);

	i915->vbt.lfp_lvds_vbt_mode = panel_fixed_mode;
}

static void
parse_panel_dtd(struct drm_i915_private *i915,
		const struct bdb_header *bdb)
{
	/*
	 * Older VBTs provided provided DTD information for internal displays
	 * through the "LFP panel DTD" block (42).  As of VBT revision 229,
	 * that block is now deprecated and DTD information should be provided
	 * via a newer "generic DTD" block (58).  Just to be safe, we'll
	 * try the new generic DTD block first on VBT >= 229, but still fall
	 * back to trying the old LFP block if that fails.
	 */
	if (bdb->version >= 229)
		parse_generic_dtd(i915, bdb);
	if (!i915->vbt.lfp_lvds_vbt_mode)
		parse_lfp_panel_dtd(i915, bdb);
}

static void
parse_lfp_backlight(struct drm_i915_private *i915,
		    const struct bdb_header *bdb)
{
	const struct bdb_lfp_backlight_data *backlight_data;
	const struct lfp_backlight_data_entry *entry;
	int panel_type = i915->vbt.panel_type;
	u16 level;

	backlight_data = find_section(bdb, BDB_LVDS_BACKLIGHT);
	if (!backlight_data)
		return;

	if (backlight_data->entry_size != sizeof(backlight_data->data[0])) {
		drm_dbg_kms(&i915->drm,
			    "Unsupported backlight data entry size %u\n",
			    backlight_data->entry_size);
		return;
	}

	entry = &backlight_data->data[panel_type];

	i915->vbt.backlight.present = entry->type == BDB_BACKLIGHT_TYPE_PWM;
	if (!i915->vbt.backlight.present) {
		drm_dbg_kms(&i915->drm,
			    "PWM backlight not present in VBT (type %u)\n",
			    entry->type);
		return;
	}

	i915->vbt.backlight.type = INTEL_BACKLIGHT_DISPLAY_DDI;
	if (bdb->version >= 191 &&
	    get_blocksize(backlight_data) >= sizeof(*backlight_data)) {
		const struct lfp_backlight_control_method *method;

		method = &backlight_data->backlight_control[panel_type];
		i915->vbt.backlight.type = method->type;
		i915->vbt.backlight.controller = method->controller;
	}

	i915->vbt.backlight.pwm_freq_hz = entry->pwm_freq_hz;
	i915->vbt.backlight.active_low_pwm = entry->active_low_pwm;

	if (bdb->version >= 234) {
		u16 min_level;
		bool scale;

		level = backlight_data->brightness_level[panel_type].level;
		min_level = backlight_data->brightness_min_level[panel_type].level;

		if (bdb->version >= 236)
			scale = backlight_data->brightness_precision_bits[panel_type] == 16;
		else
			scale = level > 255;

		if (scale)
			min_level = min_level / 255;

		if (min_level > 255) {
			drm_warn(&i915->drm, "Brightness min level > 255\n");
			level = 255;
		}
		i915->vbt.backlight.min_brightness = min_level;
	} else {
		level = backlight_data->level[panel_type];
		i915->vbt.backlight.min_brightness = entry->min_brightness;
	}

	drm_dbg_kms(&i915->drm,
		    "VBT backlight PWM modulation frequency %u Hz, "
		    "active %s, min brightness %u, level %u, controller %u\n",
		    i915->vbt.backlight.pwm_freq_hz,
		    i915->vbt.backlight.active_low_pwm ? "low" : "high",
		    i915->vbt.backlight.min_brightness,
		    level,
		    i915->vbt.backlight.controller);
}

/* Try to find sdvo panel data */
static void
parse_sdvo_panel_data(struct drm_i915_private *i915,
		      const struct bdb_header *bdb)
{
	const struct bdb_sdvo_panel_dtds *dtds;
	struct drm_display_mode *panel_fixed_mode;
	int index;

	index = i915->params.vbt_sdvo_panel_type;
	if (index == -2) {
		drm_dbg_kms(&i915->drm,
			    "Ignore SDVO panel mode from BIOS VBT tables.\n");
		return;
	}

	if (index == -1) {
		const struct bdb_sdvo_lvds_options *sdvo_lvds_options;

		sdvo_lvds_options = find_section(bdb, BDB_SDVO_LVDS_OPTIONS);
		if (!sdvo_lvds_options)
			return;

		index = sdvo_lvds_options->panel_type;
	}

	dtds = find_section(bdb, BDB_SDVO_PANEL_DTDS);
	if (!dtds)
		return;

	panel_fixed_mode = kzalloc(sizeof(*panel_fixed_mode), GFP_KERNEL);
	if (!panel_fixed_mode)
		return;

	fill_detail_timing_data(panel_fixed_mode, &dtds->dtds[index]);

	i915->vbt.sdvo_lvds_vbt_mode = panel_fixed_mode;

	drm_dbg_kms(&i915->drm,
		    "Found SDVO panel mode in BIOS VBT tables:\n");
	drm_mode_debug_printmodeline(panel_fixed_mode);
}

static int intel_bios_ssc_frequency(struct drm_i915_private *i915,
				    bool alternate)
{
	switch (DISPLAY_VER(i915)) {
	case 2:
		return alternate ? 66667 : 48000;
	case 3:
	case 4:
		return alternate ? 100000 : 96000;
	default:
		return alternate ? 100000 : 120000;
	}
}

static void
parse_general_features(struct drm_i915_private *i915,
		       const struct bdb_header *bdb)
{
	const struct bdb_general_features *general;

	general = find_section(bdb, BDB_GENERAL_FEATURES);
	if (!general)
		return;

	i915->vbt.int_tv_support = general->int_tv_support;
	/* int_crt_support can't be trusted on earlier platforms */
	if (bdb->version >= 155 &&
	    (HAS_DDI(i915) || IS_VALLEYVIEW(i915)))
		i915->vbt.int_crt_support = general->int_crt_support;
	i915->vbt.lvds_use_ssc = general->enable_ssc;
	i915->vbt.lvds_ssc_freq =
		intel_bios_ssc_frequency(i915, general->ssc_freq);
	i915->vbt.display_clock_mode = general->display_clock_mode;
	i915->vbt.fdi_rx_polarity_inverted = general->fdi_rx_polarity_inverted;
	if (bdb->version >= 181) {
		i915->vbt.orientation = general->rotate_180 ?
			DRM_MODE_PANEL_ORIENTATION_BOTTOM_UP :
			DRM_MODE_PANEL_ORIENTATION_NORMAL;
	} else {
		i915->vbt.orientation = DRM_MODE_PANEL_ORIENTATION_UNKNOWN;
	}
	drm_dbg_kms(&i915->drm,
		    "BDB_GENERAL_FEATURES int_tv_support %d int_crt_support %d lvds_use_ssc %d lvds_ssc_freq %d display_clock_mode %d fdi_rx_polarity_inverted %d\n",
		    i915->vbt.int_tv_support,
		    i915->vbt.int_crt_support,
		    i915->vbt.lvds_use_ssc,
		    i915->vbt.lvds_ssc_freq,
		    i915->vbt.display_clock_mode,
		    i915->vbt.fdi_rx_polarity_inverted);
}

static const struct child_device_config *
child_device_ptr(const struct bdb_general_definitions *defs, int i)
{
	return (const void *) &defs->devices[i * defs->child_dev_size];
}

static void
parse_sdvo_device_mapping(struct drm_i915_private *i915)
{
	struct sdvo_device_mapping *mapping;
	const struct intel_bios_encoder_data *devdata;
	const struct child_device_config *child;
	int count = 0;

	/*
	 * Only parse SDVO mappings on gens that could have SDVO. This isn't
	 * accurate and doesn't have to be, as long as it's not too strict.
	 */
	if (!IS_DISPLAY_VER(i915, 3, 7)) {
		drm_dbg_kms(&i915->drm, "Skipping SDVO device mapping\n");
		return;
	}

	list_for_each_entry(devdata, &i915->vbt.display_devices, node) {
		child = &devdata->child;

		if (child->slave_addr != SLAVE_ADDR1 &&
		    child->slave_addr != SLAVE_ADDR2) {
			/*
			 * If the slave address is neither 0x70 nor 0x72,
			 * it is not a SDVO device. Skip it.
			 */
			continue;
		}
		if (child->dvo_port != DEVICE_PORT_DVOB &&
		    child->dvo_port != DEVICE_PORT_DVOC) {
			/* skip the incorrect SDVO port */
			drm_dbg_kms(&i915->drm,
				    "Incorrect SDVO port. Skip it\n");
			continue;
		}
		drm_dbg_kms(&i915->drm,
			    "the SDVO device with slave addr %2x is found on"
			    " %s port\n",
			    child->slave_addr,
			    (child->dvo_port == DEVICE_PORT_DVOB) ?
			    "SDVOB" : "SDVOC");
		mapping = &i915->vbt.sdvo_mappings[child->dvo_port - 1];
		if (!mapping->initialized) {
			mapping->dvo_port = child->dvo_port;
			mapping->slave_addr = child->slave_addr;
			mapping->dvo_wiring = child->dvo_wiring;
			mapping->ddc_pin = child->ddc_pin;
			mapping->i2c_pin = child->i2c_pin;
			mapping->initialized = 1;
			drm_dbg_kms(&i915->drm,
				    "SDVO device: dvo=%x, addr=%x, wiring=%d, ddc_pin=%d, i2c_pin=%d\n",
				    mapping->dvo_port, mapping->slave_addr,
				    mapping->dvo_wiring, mapping->ddc_pin,
				    mapping->i2c_pin);
		} else {
			drm_dbg_kms(&i915->drm,
				    "Maybe one SDVO port is shared by "
				    "two SDVO device.\n");
		}
		if (child->slave2_addr) {
			/* Maybe this is a SDVO device with multiple inputs */
			/* And the mapping info is not added */
			drm_dbg_kms(&i915->drm,
				    "there exists the slave2_addr. Maybe this"
				    " is a SDVO device with multiple inputs.\n");
		}
		count++;
	}

	if (!count) {
		/* No SDVO device info is found */
		drm_dbg_kms(&i915->drm,
			    "No SDVO device info is found in VBT\n");
	}
}

static void
parse_driver_features(struct drm_i915_private *i915,
		      const struct bdb_header *bdb)
{
	const struct bdb_driver_features *driver;

	driver = find_section(bdb, BDB_DRIVER_FEATURES);
	if (!driver)
		return;

	if (DISPLAY_VER(i915) >= 5) {
		/*
		 * Note that we consider BDB_DRIVER_FEATURE_INT_SDVO_LVDS
		 * to mean "eDP". The VBT spec doesn't agree with that
		 * interpretation, but real world VBTs seem to.
		 */
		if (driver->lvds_config != BDB_DRIVER_FEATURE_INT_LVDS)
			i915->vbt.int_lvds_support = 0;
	} else {
		/*
		 * FIXME it's not clear which BDB version has the LVDS config
		 * bits defined. Revision history in the VBT spec says:
		 * "0.92 | Add two definitions for VBT value of LVDS Active
		 *  Config (00b and 11b values defined) | 06/13/2005"
		 * but does not the specify the BDB version.
		 *
		 * So far version 134 (on i945gm) is the oldest VBT observed
		 * in the wild with the bits correctly populated. Version
		 * 108 (on i85x) does not have the bits correctly populated.
		 */
		if (bdb->version >= 134 &&
		    driver->lvds_config != BDB_DRIVER_FEATURE_INT_LVDS &&
		    driver->lvds_config != BDB_DRIVER_FEATURE_INT_SDVO_LVDS)
			i915->vbt.int_lvds_support = 0;
	}

	if (bdb->version < 228) {
		drm_dbg_kms(&i915->drm, "DRRS State Enabled:%d\n",
			    driver->drrs_enabled);
		/*
		 * If DRRS is not supported, drrs_type has to be set to 0.
		 * This is because, VBT is configured in such a way that
		 * static DRRS is 0 and DRRS not supported is represented by
		 * driver->drrs_enabled=false
		 */
		if (!driver->drrs_enabled)
			i915->vbt.drrs_type = DRRS_NOT_SUPPORTED;

		i915->vbt.psr.enable = driver->psr_enabled;
	}
}

static void
parse_power_conservation_features(struct drm_i915_private *i915,
				  const struct bdb_header *bdb)
{
	const struct bdb_lfp_power *power;
	u8 panel_type = i915->vbt.panel_type;

	if (bdb->version < 228)
		return;

	power = find_section(bdb, BDB_LFP_POWER);
	if (!power)
		return;

	i915->vbt.psr.enable = power->psr & BIT(panel_type);

	/*
	 * If DRRS is not supported, drrs_type has to be set to 0.
	 * This is because, VBT is configured in such a way that
	 * static DRRS is 0 and DRRS not supported is represented by
	 * power->drrs & BIT(panel_type)=false
	 */
	if (!(power->drrs & BIT(panel_type)))
		i915->vbt.drrs_type = DRRS_NOT_SUPPORTED;

	if (bdb->version >= 232)
		i915->vbt.edp.hobl = power->hobl & BIT(panel_type);
}

static void
parse_edp(struct drm_i915_private *i915, const struct bdb_header *bdb)
{
	const struct bdb_edp *edp;
	const struct edp_power_seq *edp_pps;
	const struct edp_fast_link_params *edp_link_params;
	int panel_type = i915->vbt.panel_type;

	edp = find_section(bdb, BDB_EDP);
	if (!edp)
		return;

	switch ((edp->color_depth >> (panel_type * 2)) & 3) {
	case EDP_18BPP:
		i915->vbt.edp.bpp = 18;
		break;
	case EDP_24BPP:
		i915->vbt.edp.bpp = 24;
		break;
	case EDP_30BPP:
		i915->vbt.edp.bpp = 30;
		break;
	}

	/* Get the eDP sequencing and link info */
	edp_pps = &edp->power_seqs[panel_type];
	edp_link_params = &edp->fast_link_params[panel_type];

	i915->vbt.edp.pps = *edp_pps;

	switch (edp_link_params->rate) {
	case EDP_RATE_1_62:
		i915->vbt.edp.rate = DP_LINK_BW_1_62;
		break;
	case EDP_RATE_2_7:
		i915->vbt.edp.rate = DP_LINK_BW_2_7;
		break;
	default:
		drm_dbg_kms(&i915->drm,
			    "VBT has unknown eDP link rate value %u\n",
			     edp_link_params->rate);
		break;
	}

	switch (edp_link_params->lanes) {
	case EDP_LANE_1:
		i915->vbt.edp.lanes = 1;
		break;
	case EDP_LANE_2:
		i915->vbt.edp.lanes = 2;
		break;
	case EDP_LANE_4:
		i915->vbt.edp.lanes = 4;
		break;
	default:
		drm_dbg_kms(&i915->drm,
			    "VBT has unknown eDP lane count value %u\n",
			    edp_link_params->lanes);
		break;
	}

	switch (edp_link_params->preemphasis) {
	case EDP_PREEMPHASIS_NONE:
		i915->vbt.edp.preemphasis = DP_TRAIN_PRE_EMPH_LEVEL_0;
		break;
	case EDP_PREEMPHASIS_3_5dB:
		i915->vbt.edp.preemphasis = DP_TRAIN_PRE_EMPH_LEVEL_1;
		break;
	case EDP_PREEMPHASIS_6dB:
		i915->vbt.edp.preemphasis = DP_TRAIN_PRE_EMPH_LEVEL_2;
		break;
	case EDP_PREEMPHASIS_9_5dB:
		i915->vbt.edp.preemphasis = DP_TRAIN_PRE_EMPH_LEVEL_3;
		break;
	default:
		drm_dbg_kms(&i915->drm,
			    "VBT has unknown eDP pre-emphasis value %u\n",
			    edp_link_params->preemphasis);
		break;
	}

	switch (edp_link_params->vswing) {
	case EDP_VSWING_0_4V:
		i915->vbt.edp.vswing = DP_TRAIN_VOLTAGE_SWING_LEVEL_0;
		break;
	case EDP_VSWING_0_6V:
		i915->vbt.edp.vswing = DP_TRAIN_VOLTAGE_SWING_LEVEL_1;
		break;
	case EDP_VSWING_0_8V:
		i915->vbt.edp.vswing = DP_TRAIN_VOLTAGE_SWING_LEVEL_2;
		break;
	case EDP_VSWING_1_2V:
		i915->vbt.edp.vswing = DP_TRAIN_VOLTAGE_SWING_LEVEL_3;
		break;
	default:
		drm_dbg_kms(&i915->drm,
			    "VBT has unknown eDP voltage swing value %u\n",
			    edp_link_params->vswing);
		break;
	}

	if (bdb->version >= 173) {
		u8 vswing;

		/* Don't read from VBT if module parameter has valid value*/
		if (i915->params.edp_vswing) {
			i915->vbt.edp.low_vswing =
				i915->params.edp_vswing == 1;
		} else {
			vswing = (edp->edp_vswing_preemph >> (panel_type * 4)) & 0xF;
			i915->vbt.edp.low_vswing = vswing == 0;
		}
	}
}

static void
parse_psr(struct drm_i915_private *i915, const struct bdb_header *bdb)
{
	const struct bdb_psr *psr;
	const struct psr_table *psr_table;
	int panel_type = i915->vbt.panel_type;

	psr = find_section(bdb, BDB_PSR);
	if (!psr) {
		drm_dbg_kms(&i915->drm, "No PSR BDB found.\n");
		return;
	}

	psr_table = &psr->psr_table[panel_type];

	i915->vbt.psr.full_link = psr_table->full_link;
	i915->vbt.psr.require_aux_wakeup = psr_table->require_aux_to_wakeup;

	/* Allowed VBT values goes from 0 to 15 */
	i915->vbt.psr.idle_frames = psr_table->idle_frames < 0 ? 0 :
		psr_table->idle_frames > 15 ? 15 : psr_table->idle_frames;

	switch (psr_table->lines_to_wait) {
	case 0:
		i915->vbt.psr.lines_to_wait = PSR_0_LINES_TO_WAIT;
		break;
	case 1:
		i915->vbt.psr.lines_to_wait = PSR_1_LINE_TO_WAIT;
		break;
	case 2:
		i915->vbt.psr.lines_to_wait = PSR_4_LINES_TO_WAIT;
		break;
	case 3:
		i915->vbt.psr.lines_to_wait = PSR_8_LINES_TO_WAIT;
		break;
	default:
		drm_dbg_kms(&i915->drm,
			    "VBT has unknown PSR lines to wait %u\n",
			    psr_table->lines_to_wait);
		break;
	}

	/*
	 * New psr options 0=500us, 1=100us, 2=2500us, 3=0us
	 * Old decimal value is wake up time in multiples of 100 us.
	 */
	if (bdb->version >= 205 &&
	    (DISPLAY_VER(i915) >= 9 && !IS_BROXTON(i915))) {
		switch (psr_table->tp1_wakeup_time) {
		case 0:
			i915->vbt.psr.tp1_wakeup_time_us = 500;
			break;
		case 1:
			i915->vbt.psr.tp1_wakeup_time_us = 100;
			break;
		case 3:
			i915->vbt.psr.tp1_wakeup_time_us = 0;
			break;
		default:
			drm_dbg_kms(&i915->drm,
				    "VBT tp1 wakeup time value %d is outside range[0-3], defaulting to max value 2500us\n",
				    psr_table->tp1_wakeup_time);
			fallthrough;
		case 2:
			i915->vbt.psr.tp1_wakeup_time_us = 2500;
			break;
		}

		switch (psr_table->tp2_tp3_wakeup_time) {
		case 0:
			i915->vbt.psr.tp2_tp3_wakeup_time_us = 500;
			break;
		case 1:
			i915->vbt.psr.tp2_tp3_wakeup_time_us = 100;
			break;
		case 3:
			i915->vbt.psr.tp2_tp3_wakeup_time_us = 0;
			break;
		default:
			drm_dbg_kms(&i915->drm,
				    "VBT tp2_tp3 wakeup time value %d is outside range[0-3], defaulting to max value 2500us\n",
				    psr_table->tp2_tp3_wakeup_time);
			fallthrough;
		case 2:
			i915->vbt.psr.tp2_tp3_wakeup_time_us = 2500;
		break;
		}
	} else {
		i915->vbt.psr.tp1_wakeup_time_us = psr_table->tp1_wakeup_time * 100;
		i915->vbt.psr.tp2_tp3_wakeup_time_us = psr_table->tp2_tp3_wakeup_time * 100;
	}

	if (bdb->version >= 226) {
		u32 wakeup_time = psr->psr2_tp2_tp3_wakeup_time;

		wakeup_time = (wakeup_time >> (2 * panel_type)) & 0x3;
		switch (wakeup_time) {
		case 0:
			wakeup_time = 500;
			break;
		case 1:
			wakeup_time = 100;
			break;
		case 3:
			wakeup_time = 50;
			break;
		default:
		case 2:
			wakeup_time = 2500;
			break;
		}
		i915->vbt.psr.psr2_tp2_tp3_wakeup_time_us = wakeup_time;
	} else {
		/* Reusing PSR1 wakeup time for PSR2 in older VBTs */
		i915->vbt.psr.psr2_tp2_tp3_wakeup_time_us = i915->vbt.psr.tp2_tp3_wakeup_time_us;
	}
}

static void parse_dsi_backlight_ports(struct drm_i915_private *i915,
				      u16 version, enum port port)
{
	if (!i915->vbt.dsi.config->dual_link || version < 197) {
		i915->vbt.dsi.bl_ports = BIT(port);
		if (i915->vbt.dsi.config->cabc_supported)
			i915->vbt.dsi.cabc_ports = BIT(port);

		return;
	}

	switch (i915->vbt.dsi.config->dl_dcs_backlight_ports) {
	case DL_DCS_PORT_A:
		i915->vbt.dsi.bl_ports = BIT(PORT_A);
		break;
	case DL_DCS_PORT_C:
		i915->vbt.dsi.bl_ports = BIT(PORT_C);
		break;
	default:
	case DL_DCS_PORT_A_AND_C:
		i915->vbt.dsi.bl_ports = BIT(PORT_A) | BIT(PORT_C);
		break;
	}

	if (!i915->vbt.dsi.config->cabc_supported)
		return;

	switch (i915->vbt.dsi.config->dl_dcs_cabc_ports) {
	case DL_DCS_PORT_A:
		i915->vbt.dsi.cabc_ports = BIT(PORT_A);
		break;
	case DL_DCS_PORT_C:
		i915->vbt.dsi.cabc_ports = BIT(PORT_C);
		break;
	default:
	case DL_DCS_PORT_A_AND_C:
		i915->vbt.dsi.cabc_ports =
					BIT(PORT_A) | BIT(PORT_C);
		break;
	}
}

static void
parse_mipi_config(struct drm_i915_private *i915,
		  const struct bdb_header *bdb)
{
	const struct bdb_mipi_config *start;
	const struct mipi_config *config;
	const struct mipi_pps_data *pps;
	int panel_type = i915->vbt.panel_type;
	enum port port;

	/* parse MIPI blocks only if LFP type is MIPI */
	if (!intel_bios_is_dsi_present(i915, &port))
		return;

	/* Initialize this to undefined indicating no generic MIPI support */
	i915->vbt.dsi.panel_id = MIPI_DSI_UNDEFINED_PANEL_ID;

	/* Block #40 is already parsed and panel_fixed_mode is
	 * stored in i915->lfp_lvds_vbt_mode
	 * resuse this when needed
	 */

	/* Parse #52 for panel index used from panel_type already
	 * parsed
	 */
	start = find_section(bdb, BDB_MIPI_CONFIG);
	if (!start) {
		drm_dbg_kms(&i915->drm, "No MIPI config BDB found");
		return;
	}

	drm_dbg(&i915->drm, "Found MIPI Config block, panel index = %d\n",
		panel_type);

	/*
	 * get hold of the correct configuration block and pps data as per
	 * the panel_type as index
	 */
	config = &start->config[panel_type];
	pps = &start->pps[panel_type];

	/* store as of now full data. Trim when we realise all is not needed */
	i915->vbt.dsi.config = kmemdup(config, sizeof(struct mipi_config), GFP_KERNEL);
	if (!i915->vbt.dsi.config)
		return;

	i915->vbt.dsi.pps = kmemdup(pps, sizeof(struct mipi_pps_data), GFP_KERNEL);
	if (!i915->vbt.dsi.pps) {
		kfree(i915->vbt.dsi.config);
		return;
	}

	parse_dsi_backlight_ports(i915, bdb->version, port);

	/* FIXME is the 90 vs. 270 correct? */
	switch (config->rotation) {
	case ENABLE_ROTATION_0:
		/*
		 * Most (all?) VBTs claim 0 degrees despite having
		 * an upside down panel, thus we do not trust this.
		 */
		i915->vbt.dsi.orientation =
			DRM_MODE_PANEL_ORIENTATION_UNKNOWN;
		break;
	case ENABLE_ROTATION_90:
		i915->vbt.dsi.orientation =
			DRM_MODE_PANEL_ORIENTATION_RIGHT_UP;
		break;
	case ENABLE_ROTATION_180:
		i915->vbt.dsi.orientation =
			DRM_MODE_PANEL_ORIENTATION_BOTTOM_UP;
		break;
	case ENABLE_ROTATION_270:
		i915->vbt.dsi.orientation =
			DRM_MODE_PANEL_ORIENTATION_LEFT_UP;
		break;
	}

	/* We have mandatory mipi config blocks. Initialize as generic panel */
	i915->vbt.dsi.panel_id = MIPI_DSI_GENERIC_PANEL_ID;
}

/* Find the sequence block and size for the given panel. */
static const u8 *
find_panel_sequence_block(const struct bdb_mipi_sequence *sequence,
			  u16 panel_id, u32 *seq_size)
{
	u32 total = get_blocksize(sequence);
	const u8 *data = &sequence->data[0];
	u8 current_id;
	u32 current_size;
	int header_size = sequence->version >= 3 ? 5 : 3;
	int index = 0;
	int i;

	/* skip new block size */
	if (sequence->version >= 3)
		data += 4;

	for (i = 0; i < MAX_MIPI_CONFIGURATIONS && index < total; i++) {
		if (index + header_size > total) {
			DRM_ERROR("Invalid sequence block (header)\n");
			return NULL;
		}

		current_id = *(data + index);
		if (sequence->version >= 3)
			current_size = *((const u32 *)(data + index + 1));
		else
			current_size = *((const u16 *)(data + index + 1));

		index += header_size;

		if (index + current_size > total) {
			DRM_ERROR("Invalid sequence block\n");
			return NULL;
		}

		if (current_id == panel_id) {
			*seq_size = current_size;
			return data + index;
		}

		index += current_size;
	}

	DRM_ERROR("Sequence block detected but no valid configuration\n");

	return NULL;
}

static int goto_next_sequence(const u8 *data, int index, int total)
{
	u16 len;

	/* Skip Sequence Byte. */
	for (index = index + 1; index < total; index += len) {
		u8 operation_byte = *(data + index);
		index++;

		switch (operation_byte) {
		case MIPI_SEQ_ELEM_END:
			return index;
		case MIPI_SEQ_ELEM_SEND_PKT:
			if (index + 4 > total)
				return 0;

			len = *((const u16 *)(data + index + 2)) + 4;
			break;
		case MIPI_SEQ_ELEM_DELAY:
			len = 4;
			break;
		case MIPI_SEQ_ELEM_GPIO:
			len = 2;
			break;
		case MIPI_SEQ_ELEM_I2C:
			if (index + 7 > total)
				return 0;
			len = *(data + index + 6) + 7;
			break;
		default:
			DRM_ERROR("Unknown operation byte\n");
			return 0;
		}
	}

	return 0;
}

static int goto_next_sequence_v3(const u8 *data, int index, int total)
{
	int seq_end;
	u16 len;
	u32 size_of_sequence;

	/*
	 * Could skip sequence based on Size of Sequence alone, but also do some
	 * checking on the structure.
	 */
	if (total < 5) {
		DRM_ERROR("Too small sequence size\n");
		return 0;
	}

	/* Skip Sequence Byte. */
	index++;

	/*
	 * Size of Sequence. Excludes the Sequence Byte and the size itself,
	 * includes MIPI_SEQ_ELEM_END byte, excludes the final MIPI_SEQ_END
	 * byte.
	 */
	size_of_sequence = *((const u32 *)(data + index));
	index += 4;

	seq_end = index + size_of_sequence;
	if (seq_end > total) {
		DRM_ERROR("Invalid sequence size\n");
		return 0;
	}

	for (; index < total; index += len) {
		u8 operation_byte = *(data + index);
		index++;

		if (operation_byte == MIPI_SEQ_ELEM_END) {
			if (index != seq_end) {
				DRM_ERROR("Invalid element structure\n");
				return 0;
			}
			return index;
		}

		len = *(data + index);
		index++;

		/*
		 * FIXME: Would be nice to check elements like for v1/v2 in
		 * goto_next_sequence() above.
		 */
		switch (operation_byte) {
		case MIPI_SEQ_ELEM_SEND_PKT:
		case MIPI_SEQ_ELEM_DELAY:
		case MIPI_SEQ_ELEM_GPIO:
		case MIPI_SEQ_ELEM_I2C:
		case MIPI_SEQ_ELEM_SPI:
		case MIPI_SEQ_ELEM_PMIC:
			break;
		default:
			DRM_ERROR("Unknown operation byte %u\n",
				  operation_byte);
			break;
		}
	}

	return 0;
}

/*
 * Get len of pre-fixed deassert fragment from a v1 init OTP sequence,
 * skip all delay + gpio operands and stop at the first DSI packet op.
 */
static int get_init_otp_deassert_fragment_len(struct drm_i915_private *i915)
{
	const u8 *data = i915->vbt.dsi.sequence[MIPI_SEQ_INIT_OTP];
	int index, len;

	if (drm_WARN_ON(&i915->drm,
			!data || i915->vbt.dsi.seq_version != 1))
		return 0;

	/* index = 1 to skip sequence byte */
	for (index = 1; data[index] != MIPI_SEQ_ELEM_END; index += len) {
		switch (data[index]) {
		case MIPI_SEQ_ELEM_SEND_PKT:
			return index == 1 ? 0 : index;
		case MIPI_SEQ_ELEM_DELAY:
			len = 5; /* 1 byte for operand + uint32 */
			break;
		case MIPI_SEQ_ELEM_GPIO:
			len = 3; /* 1 byte for op, 1 for gpio_nr, 1 for value */
			break;
		default:
			return 0;
		}
	}

	return 0;
}

/*
 * Some v1 VBT MIPI sequences do the deassert in the init OTP sequence.
 * The deassert must be done before calling intel_dsi_device_ready, so for
 * these devices we split the init OTP sequence into a deassert sequence and
 * the actual init OTP part.
 */
static void fixup_mipi_sequences(struct drm_i915_private *i915)
{
	u8 *init_otp;
	int len;

	/* Limit this to VLV for now. */
	if (!IS_VALLEYVIEW(i915))
		return;

	/* Limit this to v1 vid-mode sequences */
	if (i915->vbt.dsi.config->is_cmd_mode ||
	    i915->vbt.dsi.seq_version != 1)
		return;

	/* Only do this if there are otp and assert seqs and no deassert seq */
	if (!i915->vbt.dsi.sequence[MIPI_SEQ_INIT_OTP] ||
	    !i915->vbt.dsi.sequence[MIPI_SEQ_ASSERT_RESET] ||
	    i915->vbt.dsi.sequence[MIPI_SEQ_DEASSERT_RESET])
		return;

	/* The deassert-sequence ends at the first DSI packet */
	len = get_init_otp_deassert_fragment_len(i915);
	if (!len)
		return;

	drm_dbg_kms(&i915->drm,
		    "Using init OTP fragment to deassert reset\n");

	/* Copy the fragment, update seq byte and terminate it */
	init_otp = (u8 *)i915->vbt.dsi.sequence[MIPI_SEQ_INIT_OTP];
	i915->vbt.dsi.deassert_seq = kmemdup(init_otp, len + 1, GFP_KERNEL);
	if (!i915->vbt.dsi.deassert_seq)
		return;
	i915->vbt.dsi.deassert_seq[0] = MIPI_SEQ_DEASSERT_RESET;
	i915->vbt.dsi.deassert_seq[len] = MIPI_SEQ_ELEM_END;
	/* Use the copy for deassert */
	i915->vbt.dsi.sequence[MIPI_SEQ_DEASSERT_RESET] =
		i915->vbt.dsi.deassert_seq;
	/* Replace the last byte of the fragment with init OTP seq byte */
	init_otp[len - 1] = MIPI_SEQ_INIT_OTP;
	/* And make MIPI_MIPI_SEQ_INIT_OTP point to it */
	i915->vbt.dsi.sequence[MIPI_SEQ_INIT_OTP] = init_otp + len - 1;
}

static void
parse_mipi_sequence(struct drm_i915_private *i915,
		    const struct bdb_header *bdb)
{
	int panel_type = i915->vbt.panel_type;
	const struct bdb_mipi_sequence *sequence;
	const u8 *seq_data;
	u32 seq_size;
	u8 *data;
	int index = 0;

	/* Only our generic panel driver uses the sequence block. */
	if (i915->vbt.dsi.panel_id != MIPI_DSI_GENERIC_PANEL_ID)
		return;

	sequence = find_section(bdb, BDB_MIPI_SEQUENCE);
	if (!sequence) {
		drm_dbg_kms(&i915->drm,
			    "No MIPI Sequence found, parsing complete\n");
		return;
	}

	/* Fail gracefully for forward incompatible sequence block. */
	if (sequence->version >= 4) {
		drm_err(&i915->drm,
			"Unable to parse MIPI Sequence Block v%u\n",
			sequence->version);
		return;
	}

	drm_dbg(&i915->drm, "Found MIPI sequence block v%u\n",
		sequence->version);

	seq_data = find_panel_sequence_block(sequence, panel_type, &seq_size);
	if (!seq_data)
		return;

	data = kmemdup(seq_data, seq_size, GFP_KERNEL);
	if (!data)
		return;

	/* Parse the sequences, store pointers to each sequence. */
	for (;;) {
		u8 seq_id = *(data + index);
		if (seq_id == MIPI_SEQ_END)
			break;

		if (seq_id >= MIPI_SEQ_MAX) {
			drm_err(&i915->drm, "Unknown sequence %u\n",
				seq_id);
			goto err;
		}

		/* Log about presence of sequences we won't run. */
		if (seq_id == MIPI_SEQ_TEAR_ON || seq_id == MIPI_SEQ_TEAR_OFF)
			drm_dbg_kms(&i915->drm,
				    "Unsupported sequence %u\n", seq_id);

		i915->vbt.dsi.sequence[seq_id] = data + index;

		if (sequence->version >= 3)
			index = goto_next_sequence_v3(data, index, seq_size);
		else
			index = goto_next_sequence(data, index, seq_size);
		if (!index) {
			drm_err(&i915->drm, "Invalid sequence %u\n",
				seq_id);
			goto err;
		}
	}

	i915->vbt.dsi.data = data;
	i915->vbt.dsi.size = seq_size;
	i915->vbt.dsi.seq_version = sequence->version;

	fixup_mipi_sequences(i915);

	drm_dbg(&i915->drm, "MIPI related VBT parsing complete\n");
	return;

err:
	kfree(data);
	memset(i915->vbt.dsi.sequence, 0, sizeof(i915->vbt.dsi.sequence));
}

static void
parse_compression_parameters(struct drm_i915_private *i915,
			     const struct bdb_header *bdb)
{
	const struct bdb_compression_parameters *params;
	struct intel_bios_encoder_data *devdata;
	const struct child_device_config *child;
	u16 block_size;
	int index;

	if (bdb->version < 198)
		return;

	params = find_section(bdb, BDB_COMPRESSION_PARAMETERS);
	if (params) {
		/* Sanity checks */
		if (params->entry_size != sizeof(params->data[0])) {
			drm_dbg_kms(&i915->drm,
				    "VBT: unsupported compression param entry size\n");
			return;
		}

		block_size = get_blocksize(params);
		if (block_size < sizeof(*params)) {
			drm_dbg_kms(&i915->drm,
				    "VBT: expected 16 compression param entries\n");
			return;
		}
	}

	list_for_each_entry(devdata, &i915->vbt.display_devices, node) {
		child = &devdata->child;

		if (!child->compression_enable)
			continue;

		if (!params) {
			drm_dbg_kms(&i915->drm,
				    "VBT: compression params not available\n");
			continue;
		}

		if (child->compression_method_cps) {
			drm_dbg_kms(&i915->drm,
				    "VBT: CPS compression not supported\n");
			continue;
		}

		index = child->compression_structure_index;

		devdata->dsc = kmemdup(&params->data[index],
				       sizeof(*devdata->dsc), GFP_KERNEL);
	}
}

static u8 translate_iboost(u8 val)
{
	static const u8 mapping[] = { 1, 3, 7 }; /* See VBT spec */

	if (val >= ARRAY_SIZE(mapping)) {
		DRM_DEBUG_KMS("Unsupported I_boost value found in VBT (%d), display may not work properly\n", val);
		return 0;
	}
	return mapping[val];
}

static enum port get_port_by_ddc_pin(struct drm_i915_private *i915, u8 ddc_pin)
{
	const struct ddi_vbt_port_info *info;
	enum port port;

	if (!ddc_pin)
		return PORT_NONE;

	for_each_port(port) {
		info = &i915->vbt.ddi_port_info[port];

		if (info->devdata && ddc_pin == info->alternate_ddc_pin)
			return port;
	}

	return PORT_NONE;
}

static void sanitize_ddc_pin(struct drm_i915_private *i915,
			     enum port port)
{
	struct ddi_vbt_port_info *info = &i915->vbt.ddi_port_info[port];
	struct child_device_config *child;
	enum port p;

	p = get_port_by_ddc_pin(i915, info->alternate_ddc_pin);
	if (p == PORT_NONE)
		return;

	drm_dbg_kms(&i915->drm,
		    "port %c trying to use the same DDC pin (0x%x) as port %c, "
		    "disabling port %c DVI/HDMI support\n",
		    port_name(port), info->alternate_ddc_pin,
		    port_name(p), port_name(p));

	/*
	 * If we have multiple ports supposedly sharing the pin, then dvi/hdmi
	 * couldn't exist on the shared port. Otherwise they share the same ddc
	 * pin and system couldn't communicate with them separately.
	 *
	 * Give inverse child device order the priority, last one wins. Yes,
	 * there are real machines (eg. Asrock B250M-HDV) where VBT has both
	 * port A and port E with the same AUX ch and we must pick port E :(
	 */
	info = &i915->vbt.ddi_port_info[p];
	child = &info->devdata->child;

	child->device_type &= ~DEVICE_TYPE_TMDS_DVI_SIGNALING;
	child->device_type |= DEVICE_TYPE_NOT_HDMI_OUTPUT;

	info->alternate_ddc_pin = 0;
}

static enum port get_port_by_aux_ch(struct drm_i915_private *i915, u8 aux_ch)
{
	const struct ddi_vbt_port_info *info;
	enum port port;

	if (!aux_ch)
		return PORT_NONE;

	for_each_port(port) {
		info = &i915->vbt.ddi_port_info[port];

		if (info->devdata && aux_ch == info->alternate_aux_channel)
			return port;
	}

	return PORT_NONE;
}

static void sanitize_aux_ch(struct drm_i915_private *i915,
			    enum port port)
{
	struct ddi_vbt_port_info *info = &i915->vbt.ddi_port_info[port];
	struct child_device_config *child;
	enum port p;

	p = get_port_by_aux_ch(i915, info->alternate_aux_channel);
	if (p == PORT_NONE)
		return;

	drm_dbg_kms(&i915->drm,
		    "port %c trying to use the same AUX CH (0x%x) as port %c, "
		    "disabling port %c DP support\n",
		    port_name(port), info->alternate_aux_channel,
		    port_name(p), port_name(p));

	/*
	 * If we have multiple ports supposedly sharing the aux channel, then DP
	 * couldn't exist on the shared port. Otherwise they share the same aux
	 * channel and system couldn't communicate with them separately.
	 *
	 * Give inverse child device order the priority, last one wins. Yes,
	 * there are real machines (eg. Asrock B250M-HDV) where VBT has both
	 * port A and port E with the same AUX ch and we must pick port E :(
	 */
	info = &i915->vbt.ddi_port_info[p];
	child = &info->devdata->child;

	child->device_type &= ~DEVICE_TYPE_DISPLAYPORT_OUTPUT;
	info->alternate_aux_channel = 0;
}

static const u8 cnp_ddc_pin_map[] = {
	[0] = 0, /* N/A */
	[DDC_BUS_DDI_B] = GMBUS_PIN_1_BXT,
	[DDC_BUS_DDI_C] = GMBUS_PIN_2_BXT,
	[DDC_BUS_DDI_D] = GMBUS_PIN_4_CNP, /* sic */
	[DDC_BUS_DDI_F] = GMBUS_PIN_3_BXT, /* sic */
};

static const u8 icp_ddc_pin_map[] = {
	[ICL_DDC_BUS_DDI_A] = GMBUS_PIN_1_BXT,
	[ICL_DDC_BUS_DDI_B] = GMBUS_PIN_2_BXT,
	[TGL_DDC_BUS_DDI_C] = GMBUS_PIN_3_BXT,
	[ICL_DDC_BUS_PORT_1] = GMBUS_PIN_9_TC1_ICP,
	[ICL_DDC_BUS_PORT_2] = GMBUS_PIN_10_TC2_ICP,
	[ICL_DDC_BUS_PORT_3] = GMBUS_PIN_11_TC3_ICP,
	[ICL_DDC_BUS_PORT_4] = GMBUS_PIN_12_TC4_ICP,
	[TGL_DDC_BUS_PORT_5] = GMBUS_PIN_13_TC5_TGP,
	[TGL_DDC_BUS_PORT_6] = GMBUS_PIN_14_TC6_TGP,
};

static const u8 rkl_pch_tgp_ddc_pin_map[] = {
	[ICL_DDC_BUS_DDI_A] = GMBUS_PIN_1_BXT,
	[ICL_DDC_BUS_DDI_B] = GMBUS_PIN_2_BXT,
	[RKL_DDC_BUS_DDI_D] = GMBUS_PIN_9_TC1_ICP,
	[RKL_DDC_BUS_DDI_E] = GMBUS_PIN_10_TC2_ICP,
};

static const u8 adls_ddc_pin_map[] = {
	[ICL_DDC_BUS_DDI_A] = GMBUS_PIN_1_BXT,
	[ADLS_DDC_BUS_PORT_TC1] = GMBUS_PIN_9_TC1_ICP,
	[ADLS_DDC_BUS_PORT_TC2] = GMBUS_PIN_10_TC2_ICP,
	[ADLS_DDC_BUS_PORT_TC3] = GMBUS_PIN_11_TC3_ICP,
	[ADLS_DDC_BUS_PORT_TC4] = GMBUS_PIN_12_TC4_ICP,
};

static const u8 gen9bc_tgp_ddc_pin_map[] = {
	[DDC_BUS_DDI_B] = GMBUS_PIN_2_BXT,
	[DDC_BUS_DDI_C] = GMBUS_PIN_9_TC1_ICP,
	[DDC_BUS_DDI_D] = GMBUS_PIN_10_TC2_ICP,
};

static u8 map_ddc_pin(struct drm_i915_private *i915, u8 vbt_pin)
{
	const u8 *ddc_pin_map;
	int n_entries;

	if (HAS_PCH_ADP(i915)) {
		ddc_pin_map = adls_ddc_pin_map;
		n_entries = ARRAY_SIZE(adls_ddc_pin_map);
	} else if (INTEL_PCH_TYPE(i915) >= PCH_DG1) {
		return vbt_pin;
	} else if (IS_ROCKETLAKE(i915) && INTEL_PCH_TYPE(i915) == PCH_TGP) {
		ddc_pin_map = rkl_pch_tgp_ddc_pin_map;
		n_entries = ARRAY_SIZE(rkl_pch_tgp_ddc_pin_map);
<<<<<<< HEAD
	} else if (HAS_PCH_TGP(i915) && IS_DISPLAY_VER(i915, 9)) {
=======
	} else if (HAS_PCH_TGP(i915) && DISPLAY_VER(i915) == 9) {
>>>>>>> 425390c5
		ddc_pin_map = gen9bc_tgp_ddc_pin_map;
		n_entries = ARRAY_SIZE(gen9bc_tgp_ddc_pin_map);
	} else if (INTEL_PCH_TYPE(i915) >= PCH_ICP) {
		ddc_pin_map = icp_ddc_pin_map;
		n_entries = ARRAY_SIZE(icp_ddc_pin_map);
	} else if (HAS_PCH_CNP(i915)) {
		ddc_pin_map = cnp_ddc_pin_map;
		n_entries = ARRAY_SIZE(cnp_ddc_pin_map);
	} else {
		/* Assuming direct map */
		return vbt_pin;
	}

	if (vbt_pin < n_entries && ddc_pin_map[vbt_pin] != 0)
		return ddc_pin_map[vbt_pin];

	drm_dbg_kms(&i915->drm,
		    "Ignoring alternate pin: VBT claims DDC pin %d, which is not valid for this platform\n",
		    vbt_pin);
	return 0;
}

static enum port __dvo_port_to_port(int n_ports, int n_dvo,
				    const int port_mapping[][3], u8 dvo_port)
{
	enum port port;
	int i;

	for (port = PORT_A; port < n_ports; port++) {
		for (i = 0; i < n_dvo; i++) {
			if (port_mapping[port][i] == -1)
				break;

			if (dvo_port == port_mapping[port][i])
				return port;
		}
	}

	return PORT_NONE;
}

static enum port dvo_port_to_port(struct drm_i915_private *i915,
				  u8 dvo_port)
{
	/*
	 * Each DDI port can have more than one value on the "DVO Port" field,
	 * so look for all the possible values for each port.
	 */
	static const int port_mapping[][3] = {
		[PORT_A] = { DVO_PORT_HDMIA, DVO_PORT_DPA, -1 },
		[PORT_B] = { DVO_PORT_HDMIB, DVO_PORT_DPB, -1 },
		[PORT_C] = { DVO_PORT_HDMIC, DVO_PORT_DPC, -1 },
		[PORT_D] = { DVO_PORT_HDMID, DVO_PORT_DPD, -1 },
		[PORT_E] = { DVO_PORT_HDMIE, DVO_PORT_DPE, DVO_PORT_CRT },
		[PORT_F] = { DVO_PORT_HDMIF, DVO_PORT_DPF, -1 },
		[PORT_G] = { DVO_PORT_HDMIG, DVO_PORT_DPG, -1 },
		[PORT_H] = { DVO_PORT_HDMIH, DVO_PORT_DPH, -1 },
		[PORT_I] = { DVO_PORT_HDMII, DVO_PORT_DPI, -1 },
	};
	/*
	 * RKL VBT uses PHY based mapping. Combo PHYs A,B,C,D
	 * map to DDI A,B,TC1,TC2 respectively.
	 */
	static const int rkl_port_mapping[][3] = {
		[PORT_A] = { DVO_PORT_HDMIA, DVO_PORT_DPA, -1 },
		[PORT_B] = { DVO_PORT_HDMIB, DVO_PORT_DPB, -1 },
		[PORT_C] = { -1 },
		[PORT_TC1] = { DVO_PORT_HDMIC, DVO_PORT_DPC, -1 },
		[PORT_TC2] = { DVO_PORT_HDMID, DVO_PORT_DPD, -1 },
	};
	/*
	 * Alderlake S ports used in the driver are PORT_A, PORT_D, PORT_E,
	 * PORT_F and PORT_G, we need to map that to correct VBT sections.
	 */
	static const int adls_port_mapping[][3] = {
		[PORT_A] = { DVO_PORT_HDMIA, DVO_PORT_DPA, -1 },
		[PORT_B] = { -1 },
		[PORT_C] = { -1 },
		[PORT_TC1] = { DVO_PORT_HDMIB, DVO_PORT_DPB, -1 },
		[PORT_TC2] = { DVO_PORT_HDMIC, DVO_PORT_DPC, -1 },
		[PORT_TC3] = { DVO_PORT_HDMID, DVO_PORT_DPD, -1 },
		[PORT_TC4] = { DVO_PORT_HDMIE, DVO_PORT_DPE, -1 },
	};

	if (IS_ALDERLAKE_S(i915))
		return __dvo_port_to_port(ARRAY_SIZE(adls_port_mapping),
					  ARRAY_SIZE(adls_port_mapping[0]),
					  adls_port_mapping,
					  dvo_port);
	else if (IS_DG1(i915) || IS_ROCKETLAKE(i915))
		return __dvo_port_to_port(ARRAY_SIZE(rkl_port_mapping),
					  ARRAY_SIZE(rkl_port_mapping[0]),
					  rkl_port_mapping,
					  dvo_port);
	else
		return __dvo_port_to_port(ARRAY_SIZE(port_mapping),
					  ARRAY_SIZE(port_mapping[0]),
					  port_mapping,
					  dvo_port);
}

static int parse_bdb_230_dp_max_link_rate(const int vbt_max_link_rate)
{
	switch (vbt_max_link_rate) {
	default:
	case BDB_230_VBT_DP_MAX_LINK_RATE_DEF:
		return 0;
	case BDB_230_VBT_DP_MAX_LINK_RATE_UHBR20:
		return 2000000;
	case BDB_230_VBT_DP_MAX_LINK_RATE_UHBR13P5:
		return 1350000;
	case BDB_230_VBT_DP_MAX_LINK_RATE_UHBR10:
		return 1000000;
	case BDB_230_VBT_DP_MAX_LINK_RATE_HBR3:
		return 810000;
	case BDB_230_VBT_DP_MAX_LINK_RATE_HBR2:
		return 540000;
	case BDB_230_VBT_DP_MAX_LINK_RATE_HBR:
		return 270000;
	case BDB_230_VBT_DP_MAX_LINK_RATE_LBR:
		return 162000;
	}
}

static int parse_bdb_216_dp_max_link_rate(const int vbt_max_link_rate)
{
	switch (vbt_max_link_rate) {
	default:
	case BDB_216_VBT_DP_MAX_LINK_RATE_HBR3:
		return 810000;
	case BDB_216_VBT_DP_MAX_LINK_RATE_HBR2:
		return 540000;
	case BDB_216_VBT_DP_MAX_LINK_RATE_HBR:
		return 270000;
	case BDB_216_VBT_DP_MAX_LINK_RATE_LBR:
		return 162000;
	}
}

static void sanitize_device_type(struct intel_bios_encoder_data *devdata,
				 enum port port)
{
	struct drm_i915_private *i915 = devdata->i915;
	bool is_hdmi;

	if (port != PORT_A || DISPLAY_VER(i915) >= 12)
		return;

	if (!(devdata->child.device_type & DEVICE_TYPE_TMDS_DVI_SIGNALING))
		return;

	is_hdmi = !(devdata->child.device_type & DEVICE_TYPE_NOT_HDMI_OUTPUT);

	drm_dbg_kms(&i915->drm, "VBT claims port A supports DVI%s, ignoring\n",
		    is_hdmi ? "/HDMI" : "");

	devdata->child.device_type &= ~DEVICE_TYPE_TMDS_DVI_SIGNALING;
	devdata->child.device_type |= DEVICE_TYPE_NOT_HDMI_OUTPUT;
}

static bool
intel_bios_encoder_supports_crt(const struct intel_bios_encoder_data *devdata)
{
	return devdata->child.device_type & DEVICE_TYPE_ANALOG_OUTPUT;
}

bool
intel_bios_encoder_supports_dvi(const struct intel_bios_encoder_data *devdata)
{
	return devdata->child.device_type & DEVICE_TYPE_TMDS_DVI_SIGNALING;
}

bool
intel_bios_encoder_supports_hdmi(const struct intel_bios_encoder_data *devdata)
{
	return intel_bios_encoder_supports_dvi(devdata) &&
		(devdata->child.device_type & DEVICE_TYPE_NOT_HDMI_OUTPUT) == 0;
}

bool
intel_bios_encoder_supports_dp(const struct intel_bios_encoder_data *devdata)
{
	return devdata->child.device_type & DEVICE_TYPE_DISPLAYPORT_OUTPUT;
}

static bool
intel_bios_encoder_supports_edp(const struct intel_bios_encoder_data *devdata)
{
	return intel_bios_encoder_supports_dp(devdata) &&
		devdata->child.device_type & DEVICE_TYPE_INTERNAL_CONNECTOR;
}

static void parse_ddi_port(struct drm_i915_private *i915,
			   struct intel_bios_encoder_data *devdata)
{
	const struct child_device_config *child = &devdata->child;
	struct ddi_vbt_port_info *info;
	bool is_dvi, is_hdmi, is_dp, is_edp, is_crt, supports_typec_usb, supports_tbt;
	int dp_boost_level, hdmi_boost_level;
	enum port port;

	port = dvo_port_to_port(i915, child->dvo_port);
	if (port == PORT_NONE)
		return;

	info = &i915->vbt.ddi_port_info[port];

	if (info->devdata) {
		drm_dbg_kms(&i915->drm,
			    "More than one child device for port %c in VBT, using the first.\n",
			    port_name(port));
		return;
	}

	sanitize_device_type(devdata, port);

	is_dvi = intel_bios_encoder_supports_dvi(devdata);
	is_dp = intel_bios_encoder_supports_dp(devdata);
	is_crt = intel_bios_encoder_supports_crt(devdata);
	is_hdmi = intel_bios_encoder_supports_hdmi(devdata);
	is_edp = intel_bios_encoder_supports_edp(devdata);

	supports_typec_usb = intel_bios_encoder_supports_typec_usb(devdata);
	supports_tbt = intel_bios_encoder_supports_tbt(devdata);

	drm_dbg_kms(&i915->drm,
		    "Port %c VBT info: CRT:%d DVI:%d HDMI:%d DP:%d eDP:%d LSPCON:%d USB-Type-C:%d TBT:%d DSC:%d\n",
		    port_name(port), is_crt, is_dvi, is_hdmi, is_dp, is_edp,
		    HAS_LSPCON(i915) && child->lspcon,
		    supports_typec_usb, supports_tbt,
		    devdata->dsc != NULL);

	if (is_dvi) {
		u8 ddc_pin;

		ddc_pin = map_ddc_pin(i915, child->ddc_pin);
		if (intel_gmbus_is_valid_pin(i915, ddc_pin)) {
			info->alternate_ddc_pin = ddc_pin;
			sanitize_ddc_pin(i915, port);
		} else {
			drm_dbg_kms(&i915->drm,
				    "Port %c has invalid DDC pin %d, "
				    "sticking to defaults\n",
				    port_name(port), ddc_pin);
		}
	}

	if (is_dp) {
		info->alternate_aux_channel = child->aux_channel;

		sanitize_aux_ch(i915, port);
	}

	if (i915->vbt.version >= 158) {
		/* The VBT HDMI level shift values match the table we have. */
		u8 hdmi_level_shift = child->hdmi_level_shifter_value;
		drm_dbg_kms(&i915->drm,
			    "Port %c VBT HDMI level shift: %d\n",
			    port_name(port),
			    hdmi_level_shift);
		info->hdmi_level_shift = hdmi_level_shift;
		info->hdmi_level_shift_set = true;
	}

	if (i915->vbt.version >= 204) {
		int max_tmds_clock;

		switch (child->hdmi_max_data_rate) {
		default:
			MISSING_CASE(child->hdmi_max_data_rate);
			fallthrough;
		case HDMI_MAX_DATA_RATE_PLATFORM:
			max_tmds_clock = 0;
			break;
		case HDMI_MAX_DATA_RATE_297:
			max_tmds_clock = 297000;
			break;
		case HDMI_MAX_DATA_RATE_165:
			max_tmds_clock = 165000;
			break;
		}

		if (max_tmds_clock)
			drm_dbg_kms(&i915->drm,
				    "Port %c VBT HDMI max TMDS clock: %d kHz\n",
				    port_name(port), max_tmds_clock);
		info->max_tmds_clock = max_tmds_clock;
	}

	/* I_boost config for SKL and above */
	dp_boost_level = intel_bios_encoder_dp_boost_level(devdata);
	if (dp_boost_level)
		drm_dbg_kms(&i915->drm,
			    "Port %c VBT (e)DP boost level: %d\n",
			    port_name(port), dp_boost_level);

	hdmi_boost_level = intel_bios_encoder_hdmi_boost_level(devdata);
	if (hdmi_boost_level)
		drm_dbg_kms(&i915->drm,
			    "Port %c VBT HDMI boost level: %d\n",
			    port_name(port), hdmi_boost_level);

	/* DP max link rate for CNL+ */
	if (i915->vbt.version >= 216) {
		if (i915->vbt.version >= 230)
			info->dp_max_link_rate = parse_bdb_230_dp_max_link_rate(child->dp_max_link_rate);
		else
			info->dp_max_link_rate = parse_bdb_216_dp_max_link_rate(child->dp_max_link_rate);

		drm_dbg_kms(&i915->drm,
			    "Port %c VBT DP max link rate: %d\n",
			    port_name(port), info->dp_max_link_rate);
	}

	info->devdata = devdata;
}

static void parse_ddi_ports(struct drm_i915_private *i915)
{
	struct intel_bios_encoder_data *devdata;

	if (!HAS_DDI(i915) && !IS_CHERRYVIEW(i915))
		return;

	if (i915->vbt.version < 155)
		return;

	list_for_each_entry(devdata, &i915->vbt.display_devices, node)
		parse_ddi_port(i915, devdata);
}

static void
parse_general_definitions(struct drm_i915_private *i915,
			  const struct bdb_header *bdb)
{
	const struct bdb_general_definitions *defs;
	struct intel_bios_encoder_data *devdata;
	const struct child_device_config *child;
	int i, child_device_num;
	u8 expected_size;
	u16 block_size;
	int bus_pin;

	defs = find_section(bdb, BDB_GENERAL_DEFINITIONS);
	if (!defs) {
		drm_dbg_kms(&i915->drm,
			    "No general definition block is found, no devices defined.\n");
		return;
	}

	block_size = get_blocksize(defs);
	if (block_size < sizeof(*defs)) {
		drm_dbg_kms(&i915->drm,
			    "General definitions block too small (%u)\n",
			    block_size);
		return;
	}

	bus_pin = defs->crt_ddc_gmbus_pin;
	drm_dbg_kms(&i915->drm, "crt_ddc_bus_pin: %d\n", bus_pin);
	if (intel_gmbus_is_valid_pin(i915, bus_pin))
		i915->vbt.crt_ddc_pin = bus_pin;

	if (bdb->version < 106) {
		expected_size = 22;
	} else if (bdb->version < 111) {
		expected_size = 27;
	} else if (bdb->version < 195) {
		expected_size = LEGACY_CHILD_DEVICE_CONFIG_SIZE;
	} else if (bdb->version == 195) {
		expected_size = 37;
	} else if (bdb->version <= 215) {
		expected_size = 38;
	} else if (bdb->version <= 237) {
		expected_size = 39;
	} else {
		expected_size = sizeof(*child);
		BUILD_BUG_ON(sizeof(*child) < 39);
		drm_dbg(&i915->drm,
			"Expected child device config size for VBT version %u not known; assuming %u\n",
			bdb->version, expected_size);
	}

	/* Flag an error for unexpected size, but continue anyway. */
	if (defs->child_dev_size != expected_size)
		drm_err(&i915->drm,
			"Unexpected child device config size %u (expected %u for VBT version %u)\n",
			defs->child_dev_size, expected_size, bdb->version);

	/* The legacy sized child device config is the minimum we need. */
	if (defs->child_dev_size < LEGACY_CHILD_DEVICE_CONFIG_SIZE) {
		drm_dbg_kms(&i915->drm,
			    "Child device config size %u is too small.\n",
			    defs->child_dev_size);
		return;
	}

	/* get the number of child device */
	child_device_num = (block_size - sizeof(*defs)) / defs->child_dev_size;

	for (i = 0; i < child_device_num; i++) {
		child = child_device_ptr(defs, i);
		if (!child->device_type)
			continue;

		drm_dbg_kms(&i915->drm,
			    "Found VBT child device with type 0x%x\n",
			    child->device_type);

		devdata = kzalloc(sizeof(*devdata), GFP_KERNEL);
		if (!devdata)
			break;

		devdata->i915 = i915;

		/*
		 * Copy as much as we know (sizeof) and is available
		 * (child_dev_size) of the child device config. Accessing the
		 * data must depend on VBT version.
		 */
		memcpy(&devdata->child, child,
		       min_t(size_t, defs->child_dev_size, sizeof(*child)));

		list_add_tail(&devdata->node, &i915->vbt.display_devices);
	}

	if (list_empty(&i915->vbt.display_devices))
		drm_dbg_kms(&i915->drm,
			    "no child dev is parsed from VBT\n");
}

/* Common defaults which may be overridden by VBT. */
static void
init_vbt_defaults(struct drm_i915_private *i915)
{
	i915->vbt.crt_ddc_pin = GMBUS_PIN_VGADDC;

	/* Default to having backlight */
	i915->vbt.backlight.present = true;

	/* LFP panel data */
	i915->vbt.lvds_dither = 1;

	/* SDVO panel data */
	i915->vbt.sdvo_lvds_vbt_mode = NULL;

	/* general features */
	i915->vbt.int_tv_support = 1;
	i915->vbt.int_crt_support = 1;

	/* driver features */
	i915->vbt.int_lvds_support = 1;

	/* Default to using SSC */
	i915->vbt.lvds_use_ssc = 1;
	/*
	 * Core/SandyBridge/IvyBridge use alternative (120MHz) reference
	 * clock for LVDS.
	 */
	i915->vbt.lvds_ssc_freq = intel_bios_ssc_frequency(i915,
							   !HAS_PCH_SPLIT(i915));
	drm_dbg_kms(&i915->drm, "Set default to SSC at %d kHz\n",
		    i915->vbt.lvds_ssc_freq);
}

/* Defaults to initialize only if there is no VBT. */
static void
init_vbt_missing_defaults(struct drm_i915_private *i915)
{
	enum port port;
	int ports = PORT_A | PORT_B | PORT_C | PORT_D | PORT_E | PORT_F;

	if (!HAS_DDI(i915) && !IS_CHERRYVIEW(i915))
		return;

	for_each_port_masked(port, ports) {
		struct intel_bios_encoder_data *devdata;
		struct child_device_config *child;
		enum phy phy = intel_port_to_phy(i915, port);

		/*
		 * VBT has the TypeC mode (native,TBT/USB) and we don't want
		 * to detect it.
		 */
		if (intel_phy_is_tc(i915, phy))
			continue;

		/* Create fake child device config */
		devdata = kzalloc(sizeof(*devdata), GFP_KERNEL);
		if (!devdata)
			break;

		devdata->i915 = i915;
		child = &devdata->child;

		if (port == PORT_F)
			child->dvo_port = DVO_PORT_HDMIF;
		else if (port == PORT_E)
			child->dvo_port = DVO_PORT_HDMIE;
		else
			child->dvo_port = DVO_PORT_HDMIA + port;

		if (port != PORT_A && port != PORT_E)
			child->device_type |= DEVICE_TYPE_TMDS_DVI_SIGNALING;

		if (port != PORT_E)
			child->device_type |= DEVICE_TYPE_DISPLAYPORT_OUTPUT;

		if (port == PORT_A)
			child->device_type |= DEVICE_TYPE_INTERNAL_CONNECTOR;

		list_add_tail(&devdata->node, &i915->vbt.display_devices);

		drm_dbg_kms(&i915->drm,
			    "Generating default VBT child device with type 0x04%x on port %c\n",
			    child->device_type, port_name(port));
	}

	/* Bypass some minimum baseline VBT version checks */
	i915->vbt.version = 155;
}

static const struct bdb_header *get_bdb_header(const struct vbt_header *vbt)
{
	const void *_vbt = vbt;

	return _vbt + vbt->bdb_offset;
}

/**
 * intel_bios_is_valid_vbt - does the given buffer contain a valid VBT
 * @buf:	pointer to a buffer to validate
 * @size:	size of the buffer
 *
 * Returns true on valid VBT.
 */
bool intel_bios_is_valid_vbt(const void *buf, size_t size)
{
	const struct vbt_header *vbt = buf;
	const struct bdb_header *bdb;

	if (!vbt)
		return false;

	if (sizeof(struct vbt_header) > size) {
		DRM_DEBUG_DRIVER("VBT header incomplete\n");
		return false;
	}

	if (memcmp(vbt->signature, "$VBT", 4)) {
		DRM_DEBUG_DRIVER("VBT invalid signature\n");
		return false;
	}

	if (vbt->vbt_size > size) {
		DRM_DEBUG_DRIVER("VBT incomplete (vbt_size overflows)\n");
		return false;
	}

	size = vbt->vbt_size;

	if (range_overflows_t(size_t,
			      vbt->bdb_offset,
			      sizeof(struct bdb_header),
			      size)) {
		DRM_DEBUG_DRIVER("BDB header incomplete\n");
		return false;
	}

	bdb = get_bdb_header(vbt);
	if (range_overflows_t(size_t, vbt->bdb_offset, bdb->bdb_size, size)) {
		DRM_DEBUG_DRIVER("BDB incomplete\n");
		return false;
	}

	return vbt;
}

static struct vbt_header *oprom_get_vbt(struct drm_i915_private *i915)
{
	struct pci_dev *pdev = to_pci_dev(i915->drm.dev);
	void __iomem *p = NULL, *oprom;
	struct vbt_header *vbt;
	u16 vbt_size;
	size_t i, size;

	oprom = pci_map_rom(pdev, &size);
	if (!oprom)
		return NULL;

	/* Scour memory looking for the VBT signature. */
	for (i = 0; i + 4 < size; i += 4) {
		if (ioread32(oprom + i) != *((const u32 *)"$VBT"))
			continue;

		p = oprom + i;
		size -= i;
		break;
	}

	if (!p)
		goto err_unmap_oprom;

	if (sizeof(struct vbt_header) > size) {
		drm_dbg(&i915->drm, "VBT header incomplete\n");
		goto err_unmap_oprom;
	}

	vbt_size = ioread16(p + offsetof(struct vbt_header, vbt_size));
	if (vbt_size > size) {
		drm_dbg(&i915->drm,
			"VBT incomplete (vbt_size overflows)\n");
		goto err_unmap_oprom;
	}

	/* The rest will be validated by intel_bios_is_valid_vbt() */
	vbt = kmalloc(vbt_size, GFP_KERNEL);
	if (!vbt)
		goto err_unmap_oprom;

	memcpy_fromio(vbt, p, vbt_size);

	if (!intel_bios_is_valid_vbt(vbt, vbt_size))
		goto err_free_vbt;

	pci_unmap_rom(pdev, oprom);

	return vbt;

err_free_vbt:
	kfree(vbt);
err_unmap_oprom:
	pci_unmap_rom(pdev, oprom);

	return NULL;
}

/**
 * intel_bios_init - find VBT and initialize settings from the BIOS
 * @i915: i915 device instance
 *
 * Parse and initialize settings from the Video BIOS Tables (VBT). If the VBT
 * was not found in ACPI OpRegion, try to find it in PCI ROM first. Also
 * initialize some defaults if the VBT is not present at all.
 */
void intel_bios_init(struct drm_i915_private *i915)
{
	const struct vbt_header *vbt = i915->opregion.vbt;
	struct vbt_header *oprom_vbt = NULL;
	const struct bdb_header *bdb;

	INIT_LIST_HEAD(&i915->vbt.display_devices);

	if (!HAS_DISPLAY(i915)) {
		drm_dbg_kms(&i915->drm,
			    "Skipping VBT init due to disabled display.\n");
		return;
	}

	init_vbt_defaults(i915);

	/* If the OpRegion does not have VBT, look in PCI ROM. */
	if (!vbt) {
		oprom_vbt = oprom_get_vbt(i915);
		if (!oprom_vbt)
			goto out;

		vbt = oprom_vbt;

		drm_dbg_kms(&i915->drm, "Found valid VBT in PCI ROM\n");
	}

	bdb = get_bdb_header(vbt);
	i915->vbt.version = bdb->version;

	drm_dbg_kms(&i915->drm,
		    "VBT signature \"%.*s\", BDB version %d\n",
		    (int)sizeof(vbt->signature), vbt->signature, bdb->version);

	/* Grab useful general definitions */
	parse_general_features(i915, bdb);
	parse_general_definitions(i915, bdb);
	parse_panel_options(i915, bdb);
	parse_panel_dtd(i915, bdb);
	parse_lfp_backlight(i915, bdb);
	parse_sdvo_panel_data(i915, bdb);
	parse_driver_features(i915, bdb);
	parse_power_conservation_features(i915, bdb);
	parse_edp(i915, bdb);
	parse_psr(i915, bdb);
	parse_mipi_config(i915, bdb);
	parse_mipi_sequence(i915, bdb);

	/* Depends on child device list */
	parse_compression_parameters(i915, bdb);

out:
	if (!vbt) {
		drm_info(&i915->drm,
			 "Failed to find VBIOS tables (VBT)\n");
		init_vbt_missing_defaults(i915);
	}

	/* Further processing on pre-parsed or generated child device data */
	parse_sdvo_device_mapping(i915);
	parse_ddi_ports(i915);

	kfree(oprom_vbt);
}

/**
 * intel_bios_driver_remove - Free any resources allocated by intel_bios_init()
 * @i915: i915 device instance
 */
void intel_bios_driver_remove(struct drm_i915_private *i915)
{
	struct intel_bios_encoder_data *devdata, *n;

	list_for_each_entry_safe(devdata, n, &i915->vbt.display_devices, node) {
		list_del(&devdata->node);
		kfree(devdata->dsc);
		kfree(devdata);
	}

	kfree(i915->vbt.sdvo_lvds_vbt_mode);
	i915->vbt.sdvo_lvds_vbt_mode = NULL;
	kfree(i915->vbt.lfp_lvds_vbt_mode);
	i915->vbt.lfp_lvds_vbt_mode = NULL;
	kfree(i915->vbt.dsi.data);
	i915->vbt.dsi.data = NULL;
	kfree(i915->vbt.dsi.pps);
	i915->vbt.dsi.pps = NULL;
	kfree(i915->vbt.dsi.config);
	i915->vbt.dsi.config = NULL;
	kfree(i915->vbt.dsi.deassert_seq);
	i915->vbt.dsi.deassert_seq = NULL;
}

/**
 * intel_bios_is_tv_present - is integrated TV present in VBT
 * @i915: i915 device instance
 *
 * Return true if TV is present. If no child devices were parsed from VBT,
 * assume TV is present.
 */
bool intel_bios_is_tv_present(struct drm_i915_private *i915)
{
	const struct intel_bios_encoder_data *devdata;
	const struct child_device_config *child;

	if (!i915->vbt.int_tv_support)
		return false;

	if (list_empty(&i915->vbt.display_devices))
		return true;

	list_for_each_entry(devdata, &i915->vbt.display_devices, node) {
		child = &devdata->child;

		/*
		 * If the device type is not TV, continue.
		 */
		switch (child->device_type) {
		case DEVICE_TYPE_INT_TV:
		case DEVICE_TYPE_TV:
		case DEVICE_TYPE_TV_SVIDEO_COMPOSITE:
			break;
		default:
			continue;
		}
		/* Only when the addin_offset is non-zero, it is regarded
		 * as present.
		 */
		if (child->addin_offset)
			return true;
	}

	return false;
}

/**
 * intel_bios_is_lvds_present - is LVDS present in VBT
 * @i915:	i915 device instance
 * @i2c_pin:	i2c pin for LVDS if present
 *
 * Return true if LVDS is present. If no child devices were parsed from VBT,
 * assume LVDS is present.
 */
bool intel_bios_is_lvds_present(struct drm_i915_private *i915, u8 *i2c_pin)
{
	const struct intel_bios_encoder_data *devdata;
	const struct child_device_config *child;

	if (list_empty(&i915->vbt.display_devices))
		return true;

	list_for_each_entry(devdata, &i915->vbt.display_devices, node) {
		child = &devdata->child;

		/* If the device type is not LFP, continue.
		 * We have to check both the new identifiers as well as the
		 * old for compatibility with some BIOSes.
		 */
		if (child->device_type != DEVICE_TYPE_INT_LFP &&
		    child->device_type != DEVICE_TYPE_LFP)
			continue;

		if (intel_gmbus_is_valid_pin(i915, child->i2c_pin))
			*i2c_pin = child->i2c_pin;

		/* However, we cannot trust the BIOS writers to populate
		 * the VBT correctly.  Since LVDS requires additional
		 * information from AIM blocks, a non-zero addin offset is
		 * a good indicator that the LVDS is actually present.
		 */
		if (child->addin_offset)
			return true;

		/* But even then some BIOS writers perform some black magic
		 * and instantiate the device without reference to any
		 * additional data.  Trust that if the VBT was written into
		 * the OpRegion then they have validated the LVDS's existence.
		 */
		if (i915->opregion.vbt)
			return true;
	}

	return false;
}

/**
 * intel_bios_is_port_present - is the specified digital port present
 * @i915:	i915 device instance
 * @port:	port to check
 *
 * Return true if the device in %port is present.
 */
bool intel_bios_is_port_present(struct drm_i915_private *i915, enum port port)
{
	const struct intel_bios_encoder_data *devdata;
	const struct child_device_config *child;
	static const struct {
		u16 dp, hdmi;
	} port_mapping[] = {
		[PORT_B] = { DVO_PORT_DPB, DVO_PORT_HDMIB, },
		[PORT_C] = { DVO_PORT_DPC, DVO_PORT_HDMIC, },
		[PORT_D] = { DVO_PORT_DPD, DVO_PORT_HDMID, },
		[PORT_E] = { DVO_PORT_DPE, DVO_PORT_HDMIE, },
		[PORT_F] = { DVO_PORT_DPF, DVO_PORT_HDMIF, },
	};

	if (HAS_DDI(i915)) {
		const struct ddi_vbt_port_info *port_info =
			&i915->vbt.ddi_port_info[port];

		return port_info->devdata;
	}

	/* FIXME maybe deal with port A as well? */
	if (drm_WARN_ON(&i915->drm,
			port == PORT_A) || port >= ARRAY_SIZE(port_mapping))
		return false;

	list_for_each_entry(devdata, &i915->vbt.display_devices, node) {
		child = &devdata->child;

		if ((child->dvo_port == port_mapping[port].dp ||
		     child->dvo_port == port_mapping[port].hdmi) &&
		    (child->device_type & (DEVICE_TYPE_TMDS_DVI_SIGNALING |
					   DEVICE_TYPE_DISPLAYPORT_OUTPUT)))
			return true;
	}

	return false;
}

/**
 * intel_bios_is_port_edp - is the device in given port eDP
 * @i915:	i915 device instance
 * @port:	port to check
 *
 * Return true if the device in %port is eDP.
 */
bool intel_bios_is_port_edp(struct drm_i915_private *i915, enum port port)
{
	const struct intel_bios_encoder_data *devdata;
	const struct child_device_config *child;
	static const short port_mapping[] = {
		[PORT_B] = DVO_PORT_DPB,
		[PORT_C] = DVO_PORT_DPC,
		[PORT_D] = DVO_PORT_DPD,
		[PORT_E] = DVO_PORT_DPE,
		[PORT_F] = DVO_PORT_DPF,
	};

	if (HAS_DDI(i915)) {
		const struct intel_bios_encoder_data *devdata;

		devdata = intel_bios_encoder_data_lookup(i915, port);

		return devdata && intel_bios_encoder_supports_edp(devdata);
	}

	list_for_each_entry(devdata, &i915->vbt.display_devices, node) {
		child = &devdata->child;

		if (child->dvo_port == port_mapping[port] &&
		    (child->device_type & DEVICE_TYPE_eDP_BITS) ==
		    (DEVICE_TYPE_eDP & DEVICE_TYPE_eDP_BITS))
			return true;
	}

	return false;
}

static bool child_dev_is_dp_dual_mode(const struct child_device_config *child,
				      enum port port)
{
	static const struct {
		u16 dp, hdmi;
	} port_mapping[] = {
		/*
		 * Buggy VBTs may declare DP ports as having
		 * HDMI type dvo_port :( So let's check both.
		 */
		[PORT_B] = { DVO_PORT_DPB, DVO_PORT_HDMIB, },
		[PORT_C] = { DVO_PORT_DPC, DVO_PORT_HDMIC, },
		[PORT_D] = { DVO_PORT_DPD, DVO_PORT_HDMID, },
		[PORT_E] = { DVO_PORT_DPE, DVO_PORT_HDMIE, },
		[PORT_F] = { DVO_PORT_DPF, DVO_PORT_HDMIF, },
	};

	if (port == PORT_A || port >= ARRAY_SIZE(port_mapping))
		return false;

	if ((child->device_type & DEVICE_TYPE_DP_DUAL_MODE_BITS) !=
	    (DEVICE_TYPE_DP_DUAL_MODE & DEVICE_TYPE_DP_DUAL_MODE_BITS))
		return false;

	if (child->dvo_port == port_mapping[port].dp)
		return true;

	/* Only accept a HDMI dvo_port as DP++ if it has an AUX channel */
	if (child->dvo_port == port_mapping[port].hdmi &&
	    child->aux_channel != 0)
		return true;

	return false;
}

bool intel_bios_is_port_dp_dual_mode(struct drm_i915_private *i915,
				     enum port port)
{
	const struct intel_bios_encoder_data *devdata;

	list_for_each_entry(devdata, &i915->vbt.display_devices, node) {
		if (child_dev_is_dp_dual_mode(&devdata->child, port))
			return true;
	}

	return false;
}

/**
 * intel_bios_is_dsi_present - is DSI present in VBT
 * @i915:	i915 device instance
 * @port:	port for DSI if present
 *
 * Return true if DSI is present, and return the port in %port.
 */
bool intel_bios_is_dsi_present(struct drm_i915_private *i915,
			       enum port *port)
{
	const struct intel_bios_encoder_data *devdata;
	const struct child_device_config *child;
	u8 dvo_port;

	list_for_each_entry(devdata, &i915->vbt.display_devices, node) {
		child = &devdata->child;

		if (!(child->device_type & DEVICE_TYPE_MIPI_OUTPUT))
			continue;

		dvo_port = child->dvo_port;

		if (dvo_port == DVO_PORT_MIPIA ||
		    (dvo_port == DVO_PORT_MIPIB && DISPLAY_VER(i915) >= 11) ||
		    (dvo_port == DVO_PORT_MIPIC && DISPLAY_VER(i915) < 11)) {
			if (port)
				*port = dvo_port - DVO_PORT_MIPIA;
			return true;
		} else if (dvo_port == DVO_PORT_MIPIB ||
			   dvo_port == DVO_PORT_MIPIC ||
			   dvo_port == DVO_PORT_MIPID) {
			drm_dbg_kms(&i915->drm,
				    "VBT has unsupported DSI port %c\n",
				    port_name(dvo_port - DVO_PORT_MIPIA));
		}
	}

	return false;
}

static void fill_dsc(struct intel_crtc_state *crtc_state,
		     struct dsc_compression_parameters_entry *dsc,
		     int dsc_max_bpc)
{
	struct drm_dsc_config *vdsc_cfg = &crtc_state->dsc.config;
	int bpc = 8;

	vdsc_cfg->dsc_version_major = dsc->version_major;
	vdsc_cfg->dsc_version_minor = dsc->version_minor;

	if (dsc->support_12bpc && dsc_max_bpc >= 12)
		bpc = 12;
	else if (dsc->support_10bpc && dsc_max_bpc >= 10)
		bpc = 10;
	else if (dsc->support_8bpc && dsc_max_bpc >= 8)
		bpc = 8;
	else
		DRM_DEBUG_KMS("VBT: Unsupported BPC %d for DCS\n",
			      dsc_max_bpc);

	crtc_state->pipe_bpp = bpc * 3;

	crtc_state->dsc.compressed_bpp = min(crtc_state->pipe_bpp,
					     VBT_DSC_MAX_BPP(dsc->max_bpp));

	/*
	 * FIXME: This is ugly, and slice count should take DSC engine
	 * throughput etc. into account.
	 *
	 * Also, per spec DSI supports 1, 2, 3 or 4 horizontal slices.
	 */
	if (dsc->slices_per_line & BIT(2)) {
		crtc_state->dsc.slice_count = 4;
	} else if (dsc->slices_per_line & BIT(1)) {
		crtc_state->dsc.slice_count = 2;
	} else {
		/* FIXME */
		if (!(dsc->slices_per_line & BIT(0)))
			DRM_DEBUG_KMS("VBT: Unsupported DSC slice count for DSI\n");

		crtc_state->dsc.slice_count = 1;
	}

	if (crtc_state->hw.adjusted_mode.crtc_hdisplay %
	    crtc_state->dsc.slice_count != 0)
		DRM_DEBUG_KMS("VBT: DSC hdisplay %d not divisible by slice count %d\n",
			      crtc_state->hw.adjusted_mode.crtc_hdisplay,
			      crtc_state->dsc.slice_count);

	/*
	 * The VBT rc_buffer_block_size and rc_buffer_size definitions
	 * correspond to DP 1.4 DPCD offsets 0x62 and 0x63.
	 */
	vdsc_cfg->rc_model_size = drm_dsc_dp_rc_buffer_size(dsc->rc_buffer_block_size,
							    dsc->rc_buffer_size);

	/* FIXME: DSI spec says bpc + 1 for this one */
	vdsc_cfg->line_buf_depth = VBT_DSC_LINE_BUFFER_DEPTH(dsc->line_buffer_depth);

	vdsc_cfg->block_pred_enable = dsc->block_prediction_enable;

	vdsc_cfg->slice_height = dsc->slice_height;
}

/* FIXME: initially DSI specific */
bool intel_bios_get_dsc_params(struct intel_encoder *encoder,
			       struct intel_crtc_state *crtc_state,
			       int dsc_max_bpc)
{
	struct drm_i915_private *i915 = to_i915(encoder->base.dev);
	const struct intel_bios_encoder_data *devdata;
	const struct child_device_config *child;

	list_for_each_entry(devdata, &i915->vbt.display_devices, node) {
		child = &devdata->child;

		if (!(child->device_type & DEVICE_TYPE_MIPI_OUTPUT))
			continue;

		if (child->dvo_port - DVO_PORT_MIPIA == encoder->port) {
			if (!devdata->dsc)
				return false;

			if (crtc_state)
				fill_dsc(crtc_state, devdata->dsc, dsc_max_bpc);

			return true;
		}
	}

	return false;
}

/**
 * intel_bios_is_port_hpd_inverted - is HPD inverted for %port
 * @i915:	i915 device instance
 * @port:	port to check
 *
 * Return true if HPD should be inverted for %port.
 */
bool
intel_bios_is_port_hpd_inverted(const struct drm_i915_private *i915,
				enum port port)
{
	const struct intel_bios_encoder_data *devdata =
		i915->vbt.ddi_port_info[port].devdata;

	if (drm_WARN_ON_ONCE(&i915->drm,
			     !IS_GEMINILAKE(i915) && !IS_BROXTON(i915)))
		return false;

	return devdata && devdata->child.hpd_invert;
}

/**
 * intel_bios_is_lspcon_present - if LSPCON is attached on %port
 * @i915:	i915 device instance
 * @port:	port to check
 *
 * Return true if LSPCON is present on this port
 */
bool
intel_bios_is_lspcon_present(const struct drm_i915_private *i915,
			     enum port port)
{
	const struct intel_bios_encoder_data *devdata =
		i915->vbt.ddi_port_info[port].devdata;

	return HAS_LSPCON(i915) && devdata && devdata->child.lspcon;
}

/**
 * intel_bios_is_lane_reversal_needed - if lane reversal needed on port
 * @i915:       i915 device instance
 * @port:       port to check
 *
 * Return true if port requires lane reversal
 */
bool
intel_bios_is_lane_reversal_needed(const struct drm_i915_private *i915,
				   enum port port)
{
	const struct intel_bios_encoder_data *devdata =
		i915->vbt.ddi_port_info[port].devdata;

	return devdata && devdata->child.lane_reversal;
}

enum aux_ch intel_bios_port_aux_ch(struct drm_i915_private *i915,
				   enum port port)
{
	const struct ddi_vbt_port_info *info =
		&i915->vbt.ddi_port_info[port];
	enum aux_ch aux_ch;

	if (!info->alternate_aux_channel) {
		aux_ch = (enum aux_ch)port;

		drm_dbg_kms(&i915->drm,
			    "using AUX %c for port %c (platform default)\n",
			    aux_ch_name(aux_ch), port_name(port));
		return aux_ch;
	}

	/*
	 * RKL/DG1 VBT uses PHY based mapping. Combo PHYs A,B,C,D
	 * map to DDI A,B,TC1,TC2 respectively.
	 *
	 * ADL-S VBT uses PHY based mapping. Combo PHYs A,B,C,D,E
	 * map to DDI A,TC1,TC2,TC3,TC4 respectively.
	 */
	switch (info->alternate_aux_channel) {
	case DP_AUX_A:
		aux_ch = AUX_CH_A;
		break;
	case DP_AUX_B:
		if (IS_ALDERLAKE_S(i915))
			aux_ch = AUX_CH_USBC1;
		else
			aux_ch = AUX_CH_B;
		break;
	case DP_AUX_C:
		if (IS_ALDERLAKE_S(i915))
			aux_ch = AUX_CH_USBC2;
		else if (IS_DG1(i915) || IS_ROCKETLAKE(i915))
			aux_ch = AUX_CH_USBC1;
		else
			aux_ch = AUX_CH_C;
		break;
	case DP_AUX_D:
		if (IS_ALDERLAKE_S(i915))
			aux_ch = AUX_CH_USBC3;
		else if (IS_DG1(i915) || IS_ROCKETLAKE(i915))
			aux_ch = AUX_CH_USBC2;
		else
			aux_ch = AUX_CH_D;
		break;
	case DP_AUX_E:
		if (IS_ALDERLAKE_S(i915))
			aux_ch = AUX_CH_USBC4;
		else
			aux_ch = AUX_CH_E;
		break;
	case DP_AUX_F:
		aux_ch = AUX_CH_F;
		break;
	case DP_AUX_G:
		aux_ch = AUX_CH_G;
		break;
	case DP_AUX_H:
		aux_ch = AUX_CH_H;
		break;
	case DP_AUX_I:
		aux_ch = AUX_CH_I;
		break;
	default:
		MISSING_CASE(info->alternate_aux_channel);
		aux_ch = AUX_CH_A;
		break;
	}

	drm_dbg_kms(&i915->drm, "using AUX %c for port %c (VBT)\n",
		    aux_ch_name(aux_ch), port_name(port));

	return aux_ch;
}

int intel_bios_max_tmds_clock(struct intel_encoder *encoder)
{
	struct drm_i915_private *i915 = to_i915(encoder->base.dev);

	return i915->vbt.ddi_port_info[encoder->port].max_tmds_clock;
}

int intel_bios_hdmi_level_shift(struct intel_encoder *encoder)
{
	struct drm_i915_private *i915 = to_i915(encoder->base.dev);
	const struct ddi_vbt_port_info *info =
		&i915->vbt.ddi_port_info[encoder->port];

	return info->hdmi_level_shift_set ? info->hdmi_level_shift : -1;
}

int intel_bios_encoder_dp_boost_level(const struct intel_bios_encoder_data *devdata)
{
	if (!devdata || devdata->i915->vbt.version < 196 || !devdata->child.iboost)
		return 0;

	return translate_iboost(devdata->child.dp_iboost_level);
}

int intel_bios_encoder_hdmi_boost_level(const struct intel_bios_encoder_data *devdata)
{
	if (!devdata || devdata->i915->vbt.version < 196 || !devdata->child.iboost)
		return 0;

	return translate_iboost(devdata->child.hdmi_iboost_level);
}

int intel_bios_dp_max_link_rate(struct intel_encoder *encoder)
{
	struct drm_i915_private *i915 = to_i915(encoder->base.dev);

	return i915->vbt.ddi_port_info[encoder->port].dp_max_link_rate;
}

int intel_bios_alternate_ddc_pin(struct intel_encoder *encoder)
{
	struct drm_i915_private *i915 = to_i915(encoder->base.dev);

	return i915->vbt.ddi_port_info[encoder->port].alternate_ddc_pin;
}

bool intel_bios_encoder_supports_typec_usb(const struct intel_bios_encoder_data *devdata)
{
	return devdata->i915->vbt.version >= 195 && devdata->child.dp_usb_type_c;
}

bool intel_bios_encoder_supports_tbt(const struct intel_bios_encoder_data *devdata)
{
	return devdata->i915->vbt.version >= 209 && devdata->child.tbt;
}

const struct intel_bios_encoder_data *
intel_bios_encoder_data_lookup(struct drm_i915_private *i915, enum port port)
{
	return i915->vbt.ddi_port_info[port].devdata;
}<|MERGE_RESOLUTION|>--- conflicted
+++ resolved
@@ -1659,11 +1659,7 @@
 	} else if (IS_ROCKETLAKE(i915) && INTEL_PCH_TYPE(i915) == PCH_TGP) {
 		ddc_pin_map = rkl_pch_tgp_ddc_pin_map;
 		n_entries = ARRAY_SIZE(rkl_pch_tgp_ddc_pin_map);
-<<<<<<< HEAD
-	} else if (HAS_PCH_TGP(i915) && IS_DISPLAY_VER(i915, 9)) {
-=======
 	} else if (HAS_PCH_TGP(i915) && DISPLAY_VER(i915) == 9) {
->>>>>>> 425390c5
 		ddc_pin_map = gen9bc_tgp_ddc_pin_map;
 		n_entries = ARRAY_SIZE(gen9bc_tgp_ddc_pin_map);
 	} else if (INTEL_PCH_TYPE(i915) >= PCH_ICP) {
