--- conflicted
+++ resolved
@@ -582,20 +582,16 @@
 #define CP210X_2NCONFIG_GPIO_RSTLATCH_IDX	587
 #define CP210X_2NCONFIG_GPIO_CONTROL_IDX	600
 
-<<<<<<< HEAD
 /* CP2102N QFN20 port configuration values */
 #define CP2102N_QFN20_GPIO2_TXLED_MODE		BIT(2)
 #define CP2102N_QFN20_GPIO3_RXLED_MODE		BIT(3)
 #define CP2102N_QFN20_GPIO1_RS485_MODE		BIT(4)
 #define CP2102N_QFN20_GPIO0_CLK_MODE		BIT(6)
 
-/* CP210X_VENDOR_SPECIFIC, CP210X_WRITE_LATCH call writes these 0x2 bytes. */
-=======
 /*
  * CP210X_VENDOR_SPECIFIC, CP210X_WRITE_LATCH call writes these 0x02 bytes
  * for CP2102N, CP2103, CP2104 and CP2105.
  */
->>>>>>> 8051334e
 struct cp210x_gpio_write {
 	u8	mask;
 	u8	state;
