--- conflicted
+++ resolved
@@ -734,10 +734,7 @@
 			.map = IMX8MM_VPUH1_A53_DOMAIN,
 		},
 		.pgc   = BIT(IMX8MM_PGC_VPUH1),
-<<<<<<< HEAD
-=======
 		.keep_clocks = true,
->>>>>>> 754e0b0e
 	},
 
 	[IMX8MM_POWER_DOMAIN_DISPMIX] = {
@@ -844,8 +841,6 @@
 			.hskack = IMX8MN_GPUMIX_HSK_PWRDNACKN,
 		},
 		.pgc   = BIT(IMX8MN_PGC_GPUMIX),
-<<<<<<< HEAD
-=======
 		.keep_clocks = true,
 	},
 
@@ -872,7 +867,6 @@
 			.map = IMX8MN_MIPI_A53_DOMAIN,
 		},
 		.pgc   = BIT(IMX8MN_PGC_MIPI),
->>>>>>> 754e0b0e
 	},
 };
 
