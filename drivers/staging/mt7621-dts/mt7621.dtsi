// SPDX-License-Identifier: (GPL-2.0-only OR BSD-2-Clause)
#include <dt-bindings/interrupt-controller/mips-gic.h>
#include <dt-bindings/gpio/gpio.h>
#include <dt-bindings/clock/mt7621-clk.h>

/ {
	#address-cells = <1>;
	#size-cells = <1>;
	compatible = "mediatek,mt7621-soc";

	cpus {
		#address-cells = <1>;
		#size-cells = <0>;

		cpu@0 {
			device_type = "cpu";
			compatible = "mips,mips1004Kc";
			reg = <0>;
		};

		cpu@1 {
			device_type = "cpu";
			compatible = "mips,mips1004Kc";
			reg = <1>;
		};
	};

	cpuintc: cpuintc@0 {
		#address-cells = <0>;
		#interrupt-cells = <1>;
		interrupt-controller;
		compatible = "mti,cpu-interrupt-controller";
	};

	aliases {
		serial0 = &uartlite;
	};


	mmc_fixed_3v3: fixedregulator@0 {
		compatible = "regulator-fixed";
		regulator-name = "mmc_power";
		regulator-min-microvolt = <3300000>;
		regulator-max-microvolt = <3300000>;
		enable-active-high;
		regulator-always-on;
	  };

	  mmc_fixed_1v8_io: fixedregulator@1 {
		compatible = "regulator-fixed";
		regulator-name = "mmc_io";
		regulator-min-microvolt = <1800000>;
		regulator-max-microvolt = <1800000>;
		enable-active-high;
		regulator-always-on;
	};

	palmbus: palmbus@1e000000 {
		compatible = "palmbus";
		reg = <0x1e000000 0x100000>;
		ranges = <0x0 0x1e000000 0x0fffff>;

		#address-cells = <1>;
		#size-cells = <1>;

		sysc: syscon@0 {
			compatible = "mediatek,mt7621-sysc", "syscon";
			reg = <0x0 0x100>;
			#clock-cells = <1>;
			ralink,memctl = <&memc>;
			clock-output-names = "xtal", "cpu", "bus",
					     "50m", "125m", "150m",
					     "250m", "270m";
		};

		wdt: wdt@100 {
			compatible = "mediatek,mt7621-wdt";
			reg = <0x100 0x100>;
		};

		gpio: gpio@600 {
			#gpio-cells = <2>;
			#interrupt-cells = <2>;
			compatible = "mediatek,mt7621-gpio";
			gpio-controller;
			gpio-ranges = <&pinctrl 0 0 95>;
			interrupt-controller;
			reg = <0x600 0x100>;
			interrupt-parent = <&gic>;
			interrupts = <GIC_SHARED 12 IRQ_TYPE_LEVEL_HIGH>;
		};

		i2c: i2c@900 {
			compatible = "mediatek,mt7621-i2c";
			reg = <0x900 0x100>;

			clocks = <&sysc MT7621_CLK_I2C>;
			clock-names = "i2c";
			resets = <&rstctrl 16>;
			reset-names = "i2c";

			#address-cells = <1>;
			#size-cells = <0>;

			status = "disabled";

			pinctrl-names = "default";
			pinctrl-0 = <&i2c_pins>;
		};

<<<<<<< HEAD
		i2s: i2s@a00 {
			compatible = "mediatek,mt7621-i2s";
			reg = <0xa00 0x100>;

			clocks = <&sysc MT7621_CLK_I2S>;
			clock-names = "i2s";
			resets = <&rstctrl 17>;
			reset-names = "i2s";

			interrupt-parent = <&gic>;
			interrupts = <GIC_SHARED 16 IRQ_TYPE_LEVEL_HIGH>;

			txdma-req = <2>;
			rxdma-req = <3>;

			dmas = <&gdma 4>,
				<&gdma 6>;
			dma-names = "tx", "rx";

			status = "disabled";
		};

=======
>>>>>>> df0cc57e
		memc: syscon@5000 {
			compatible = "mediatek,mt7621-memc", "syscon";
			reg = <0x5000 0x1000>;
		};

		uartlite: uartlite@c00 {
			compatible = "ns16550a";
			reg = <0xc00 0x100>;

			clocks = <&sysc MT7621_CLK_UART1>;
			clock-names = "uart1";

			interrupt-parent = <&gic>;
			interrupts = <GIC_SHARED 26 IRQ_TYPE_LEVEL_HIGH>;

			reg-shift = <2>;
			reg-io-width = <4>;
			no-loopback-test;
		};

		spi0: spi@b00 {
			status = "disabled";

			compatible = "ralink,mt7621-spi";
			reg = <0xb00 0x100>;

			clocks = <&sysc MT7621_CLK_SPI>;
			clock-names = "spi";

			resets = <&rstctrl 18>;
			reset-names = "spi";

			#address-cells = <1>;
			#size-cells = <0>;

			pinctrl-names = "default";
			pinctrl-0 = <&spi_pins>;
		};

		gdma: gdma@2800 {
			compatible = "ralink,rt3883-gdma";
			reg = <0x2800 0x800>;

			clocks = <&sysc MT7621_CLK_GDMA>;
			clock-names = "gdma";
			resets = <&rstctrl 14>;
			reset-names = "dma";

			interrupt-parent = <&gic>;
			interrupts = <0 13 IRQ_TYPE_LEVEL_HIGH>;

			#dma-cells = <1>;
			#dma-channels = <16>;
			#dma-requests = <16>;

			status = "disabled";
		};

		hsdma: hsdma@7000 {
			compatible = "mediatek,mt7621-hsdma";
			reg = <0x7000 0x1000>;

			clocks = <&sysc MT7621_CLK_HSDMA>;
			clock-names = "hsdma";
			resets = <&rstctrl 5>;
			reset-names = "hsdma";

			interrupt-parent = <&gic>;
			interrupts = <0 11 IRQ_TYPE_LEVEL_HIGH>;

			#dma-cells = <1>;
			#dma-channels = <1>;
			#dma-requests = <1>;

			status = "disabled";
		};
	};

	pinctrl: pinctrl {
		compatible = "ralink,rt2880-pinmux";

		i2c_pins: i2c0-pins {
			pinmux {
				groups = "i2c";
				function = "i2c";
			};
		};

		spi_pins: spi0-pins {
			pinmux {
				groups = "spi";
				function = "spi";
			};
		};

		uart1_pins: uart1-pins {
			pinmux {
				groups = "uart1";
				function = "uart1";
			};
		};

		uart2_pins: uart2-pins {
			pinmux {
				groups = "uart2";
				function = "uart2";
			};
		};

		uart3_pins: uart3-pins {
			pinmux {
				groups = "uart3";
				function = "uart3";
			};
		};

		rgmii1_pins: rgmii1-pins {
			pinmux {
				groups = "rgmii1";
				function = "rgmii1";
			};
		};

		rgmii2_pins: rgmii2-pins {
			pinmux {
				groups = "rgmii2";
				function = "rgmii2";
			};
		};

		mdio_pins: mdio0-pins {
			pinmux {
				groups = "mdio";
				function = "mdio";
			};
		};

		pcie_pins: pcie0-pins {
			pinmux {
				groups = "pcie";
				function = "gpio";
			};
		};

		nand_pins: nand0-pins {
			spi-pinmux {
				groups = "spi";
				function = "nand1";
			};

			sdhci-pinmux {
				groups = "sdhci";
				function = "nand2";
			};
		};

		sdhci_pins: sdhci0-pins {
			pinmux {
				groups = "sdhci";
				function = "sdhci";
			};
		};
	};

	rstctrl: rstctrl {
		compatible = "ralink,rt2880-reset";
		#reset-cells = <1>;
	};

	sdhci: sdhci@1e130000 {
		status = "disabled";

		compatible = "mediatek,mt7620-mmc";
		reg = <0x1e130000 0x4000>;

		bus-width = <4>;
		max-frequency = <48000000>;
		cap-sd-highspeed;
		cap-mmc-highspeed;
		vmmc-supply = <&mmc_fixed_3v3>;
		vqmmc-supply = <&mmc_fixed_1v8_io>;
		disable-wp;

		pinctrl-names = "default", "state_uhs";
		pinctrl-0 = <&sdhci_pins>;
		pinctrl-1 = <&sdhci_pins>;

		clocks = <&sysc MT7621_CLK_SHXC>,
			 <&sysc MT7621_CLK_50M>;
		clock-names = "source", "hclk";

		interrupt-parent = <&gic>;
		interrupts = <GIC_SHARED 20 IRQ_TYPE_LEVEL_HIGH>;
	};

	xhci: xhci@1e1c0000 {
		status = "okay";

		compatible = "mediatek,mt8173-xhci";
		reg = <0x1e1c0000 0x1000
		       0x1e1d0700 0x0100>;
		reg-names = "mac", "ippc";

		clocks = <&sysc MT7621_CLK_XTAL>;
		clock-names = "sys_ck";

		interrupt-parent = <&gic>;
		interrupts = <GIC_SHARED 22 IRQ_TYPE_LEVEL_HIGH>;
	};

	gic: interrupt-controller@1fbc0000 {
		compatible = "mti,gic";
		reg = <0x1fbc0000 0x2000>;

		interrupt-controller;
		#interrupt-cells = <3>;

		mti,reserved-cpu-vectors = <7>;

		timer {
			compatible = "mti,gic-timer";
			interrupts = <GIC_LOCAL 1 IRQ_TYPE_NONE>;
			clocks = <&sysc MT7621_CLK_CPU>;
		};
	};

	cpc: cpc@1fbf0000 {
		compatible = "mti,mips-cpc";
		reg = <0x1fbf0000 0x8000>;
	};

<<<<<<< HEAD
=======
	cdmm: cdmm@1fbf8000 {
		compatible = "mti,mips-cdmm";
		reg = <0x1fbf8000 0x8000>;
	};

>>>>>>> df0cc57e
	ethernet: ethernet@1e100000 {
		compatible = "mediatek,mt7621-eth";
		reg = <0x1e100000 0x10000>;

		clocks = <&sysc MT7621_CLK_FE>,
			 <&sysc MT7621_CLK_ETH>;
		clock-names = "fe", "ethif";

		#address-cells = <1>;
		#size-cells = <0>;

		resets = <&rstctrl 6 &rstctrl 23>;
		reset-names = "fe", "eth";

		interrupt-parent = <&gic>;
		interrupts = <GIC_SHARED 3 IRQ_TYPE_LEVEL_HIGH>;

		mediatek,ethsys = <&sysc>;


		gmac0: mac@0 {
			compatible = "mediatek,eth-mac";
			reg = <0>;
			phy-mode = "rgmii";
			fixed-link {
				speed = <1000>;
				full-duplex;
				pause;
			};
		};
		gmac1: mac@1 {
			compatible = "mediatek,eth-mac";
			reg = <1>;
			status = "off";
			phy-mode = "rgmii-rxid";
			phy-handle = <&phy_external>;
		};
		mdio-bus {
			#address-cells = <1>;
			#size-cells = <0>;

			phy_external: ethernet-phy@5 {
				status = "off";
				reg = <5>;
				phy-mode = "rgmii-rxid";

				pinctrl-names = "default";
				pinctrl-0 = <&rgmii2_pins>;
			};

			switch0: switch0@0 {
				compatible = "mediatek,mt7621";
				#address-cells = <1>;
				#size-cells = <0>;
				reg = <0>;
				mediatek,mcm;
				resets = <&rstctrl 2>;
				reset-names = "mcm";
				interrupt-controller;
				#interrupt-cells = <1>;
				interrupt-parent = <&gic>;
				interrupts = <GIC_SHARED 23 IRQ_TYPE_LEVEL_HIGH>;

				ports {
					#address-cells = <1>;
					#size-cells = <0>;
					reg = <0>;
					port@0 {
						status = "off";
						reg = <0>;
						label = "lan0";
					};
					port@1 {
						status = "off";
						reg = <1>;
						label = "lan1";
					};
					port@2 {
						status = "off";
						reg = <2>;
						label = "lan2";
					};
					port@3 {
						status = "off";
						reg = <3>;
						label = "lan3";
					};
					port@4 {
						status = "off";
						reg = <4>;
						label = "lan4";
					};
					port@6 {
						reg = <6>;
						label = "cpu";
						ethernet = <&gmac0>;
						phy-mode = "trgmii";
						fixed-link {
							speed = <1000>;
							full-duplex;
						};
					};
				};
			};
		};
	};

	pcie: pcie@1e140000 {
		compatible = "mediatek,mt7621-pci";
		reg = <0x1e140000 0x100>, /* host-pci bridge registers */
		      <0x1e142000 0x100>, /* pcie port 0 RC control registers */
		      <0x1e143000 0x100>, /* pcie port 1 RC control registers */
		      <0x1e144000 0x100>; /* pcie port 2 RC control registers */
		#address-cells = <3>;
		#size-cells = <2>;

		pinctrl-names = "default";
		pinctrl-0 = <&pcie_pins>;

		device_type = "pci";

		ranges = <0x02000000 0 0x60000000 0x60000000 0 0x10000000>, /* pci memory */
			 <0x01000000 0 0x00000000 0x1e160000 0 0x00010000>; /* io space */

		#interrupt-cells = <1>;
		interrupt-map-mask = <0xF800 0 0 0>;
		interrupt-map = <0x0000 0 0 0 &gic GIC_SHARED 4 IRQ_TYPE_LEVEL_HIGH>,
				<0x0800 0 0 0 &gic GIC_SHARED 24 IRQ_TYPE_LEVEL_HIGH>,
				<0x1000 0 0 0 &gic GIC_SHARED 25 IRQ_TYPE_LEVEL_HIGH>;

		status = "disabled";

		reset-gpios = <&gpio 19 GPIO_ACTIVE_LOW>;

		pcie@0,0 {
			reg = <0x0000 0 0 0 0>;
			#address-cells = <3>;
			#size-cells = <2>;
			device_type = "pci";
			#interrupt-cells = <1>;
			interrupt-map-mask = <0 0 0 0>;
			interrupt-map = <0 0 0 0 &gic GIC_SHARED 4 IRQ_TYPE_LEVEL_HIGH>;
			resets = <&rstctrl 24>;
			clocks = <&sysc MT7621_CLK_PCIE0>;
			phys = <&pcie0_phy 1>;
			phy-names = "pcie-phy0";
			ranges;
		};

		pcie@1,0 {
			reg = <0x0800 0 0 0 0>;
			#address-cells = <3>;
			#size-cells = <2>;
			device_type = "pci";
			#interrupt-cells = <1>;
			interrupt-map-mask = <0 0 0 0>;
			interrupt-map = <0 0 0 0 &gic GIC_SHARED 24 IRQ_TYPE_LEVEL_HIGH>;
			resets = <&rstctrl 25>;
			clocks = <&sysc MT7621_CLK_PCIE1>;
			phys = <&pcie0_phy 1>;
			phy-names = "pcie-phy1";
			ranges;
		};

		pcie@2,0 {
			reg = <0x1000 0 0 0 0>;
			#address-cells = <3>;
			#size-cells = <2>;
			device_type = "pci";
			#interrupt-cells = <1>;
			interrupt-map-mask = <0 0 0 0>;
			interrupt-map = <0 0 0 0 &gic GIC_SHARED 25 IRQ_TYPE_LEVEL_HIGH>;
			resets = <&rstctrl 26>;
			clocks = <&sysc MT7621_CLK_PCIE2>;
			phys = <&pcie2_phy 0>;
			phy-names = "pcie-phy2";
			ranges;
		};
	};

	pcie0_phy: pcie-phy@1e149000 {
		compatible = "mediatek,mt7621-pci-phy";
		reg = <0x1e149000 0x0700>;
		clocks = <&sysc MT7621_CLK_XTAL>;
		#phy-cells = <1>;
	};

	pcie2_phy: pcie-phy@1e14a000 {
		compatible = "mediatek,mt7621-pci-phy";
		reg = <0x1e14a000 0x0700>;
		clocks = <&sysc MT7621_CLK_XTAL>;
		#phy-cells = <1>;
	};
};<|MERGE_RESOLUTION|>--- conflicted
+++ resolved
@@ -108,31 +108,6 @@
 			pinctrl-0 = <&i2c_pins>;
 		};
 
-<<<<<<< HEAD
-		i2s: i2s@a00 {
-			compatible = "mediatek,mt7621-i2s";
-			reg = <0xa00 0x100>;
-
-			clocks = <&sysc MT7621_CLK_I2S>;
-			clock-names = "i2s";
-			resets = <&rstctrl 17>;
-			reset-names = "i2s";
-
-			interrupt-parent = <&gic>;
-			interrupts = <GIC_SHARED 16 IRQ_TYPE_LEVEL_HIGH>;
-
-			txdma-req = <2>;
-			rxdma-req = <3>;
-
-			dmas = <&gdma 4>,
-				<&gdma 6>;
-			dma-names = "tx", "rx";
-
-			status = "disabled";
-		};
-
-=======
->>>>>>> df0cc57e
 		memc: syscon@5000 {
 			compatible = "mediatek,mt7621-memc", "syscon";
 			reg = <0x5000 0x1000>;
@@ -364,14 +339,11 @@
 		reg = <0x1fbf0000 0x8000>;
 	};
 
-<<<<<<< HEAD
-=======
 	cdmm: cdmm@1fbf8000 {
 		compatible = "mti,mips-cdmm";
 		reg = <0x1fbf8000 0x8000>;
 	};
 
->>>>>>> df0cc57e
 	ethernet: ethernet@1e100000 {
 		compatible = "mediatek,mt7621-eth";
 		reg = <0x1e100000 0x10000>;
