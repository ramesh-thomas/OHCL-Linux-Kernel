/* SPDX-License-Identifier: GPL-2.0+ */
/*
 * Copyright (c) 1996, 2003 VIA Networking Technologies, Inc.
 * All rights reserved.
 *
 * File: usbpipe.h
 *
 * Purpose:
 *
 * Author: Warren Hsu
 *
 * Date: Mar. 30, 2005
 *
 */

#ifndef __USBPIPE_H__
#define __USBPIPE_H__

#include "device.h"

<<<<<<< HEAD
=======
struct vnt_interrupt_data {
	u8 tsr0;
	u8 pkt0;
	u16 time0;
	u8 tsr1;
	u8 pkt1;
	u16 time1;
	u8 tsr2;
	u8 pkt2;
	u16 time2;
	u8 tsr3;
	u8 pkt3;
	u16 time3;
	__le64 tsf;
	u8 isr0;
	u8 isr1;
	u8 rts_success;
	u8 rts_fail;
	u8 ack_fail;
	u8 fcs_err;
	u8 sw[2];
} __packed;

>>>>>>> 04d5ce62
#define VNT_REG_BLOCK_SIZE	64

int vnt_control_out(struct vnt_private *priv, u8 request, u16 value,
		    u16 index, u16 length, const u8 *buffer);
int vnt_control_in(struct vnt_private *priv, u8 request, u16 value,
		   u16 index, u16 length,  u8 *buffer);

int vnt_control_out_u8(struct vnt_private *priv, u8 reg, u8 ref_off, u8 data);
int vnt_control_in_u8(struct vnt_private *priv, u8 reg, u8 reg_off, u8 *data);

int vnt_control_out_blocks(struct vnt_private *priv,
			   u16 block, u8 reg, u16 len, u8 *data);

int vnt_start_interrupt_urb(struct vnt_private *priv);
int vnt_submit_rx_urb(struct vnt_private *priv, struct vnt_rcb *rcb);
int vnt_tx_context(struct vnt_private *priv,
		   struct vnt_usb_send_context *context);

#endif /* __USBPIPE_H__ */<|MERGE_RESOLUTION|>--- conflicted
+++ resolved
@@ -18,8 +18,6 @@
 
 #include "device.h"
 
-<<<<<<< HEAD
-=======
 struct vnt_interrupt_data {
 	u8 tsr0;
 	u8 pkt0;
@@ -43,7 +41,6 @@
 	u8 sw[2];
 } __packed;
 
->>>>>>> 04d5ce62
 #define VNT_REG_BLOCK_SIZE	64
 
 int vnt_control_out(struct vnt_private *priv, u8 request, u16 value,
