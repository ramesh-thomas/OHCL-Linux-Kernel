/*
 * Copyright (c) 2010 Broadcom Corporation
 *
 * Permission to use, copy, modify, and/or distribute this software for any
 * purpose with or without fee is hereby granted, provided that the above
 * copyright notice and this permission notice appear in all copies.
 *
 * THE SOFTWARE IS PROVIDED "AS IS" AND THE AUTHOR DISCLAIMS ALL WARRANTIES
 * WITH REGARD TO THIS SOFTWARE INCLUDING ALL IMPLIED WARRANTIES OF
 * MERCHANTABILITY AND FITNESS. IN NO EVENT SHALL THE AUTHOR BE LIABLE FOR ANY
 * SPECIAL, DIRECT, INDIRECT, OR CONSEQUENTIAL DAMAGES OR ANY DAMAGES
 * WHATSOEVER RESULTING FROM LOSS OF USE, DATA OR PROFITS, WHETHER IN AN ACTION
 * OF CONTRACT, NEGLIGENCE OR OTHER TORTIOUS ACTION, ARISING OUT OF OR IN
 * CONNECTION WITH THE USE OR PERFORMANCE OF THIS SOFTWARE.
 */

#include <linux/types.h>
#include <linux/kernel.h>
#include <linux/kthread.h>
#include <linux/printk.h>
#include <linux/pci_ids.h>
#include <linux/netdevice.h>
#include <linux/interrupt.h>
#include <linux/sched.h>
#include <linux/mmc/sdio.h>
#include <linux/mmc/sdio_func.h>
#include <linux/mmc/card.h>
#include <linux/semaphore.h>
#include <linux/firmware.h>
#include <linux/module.h>
#include <linux/bcma/bcma.h>
#include <asm/unaligned.h>
#include <defs.h>
#include <brcmu_wifi.h>
#include <brcmu_utils.h>
#include <brcm_hw_ids.h>
#include <soc.h>
#include "sdio_host.h"
#include "sdio_chip.h"

#define DCMD_RESP_TIMEOUT  2000	/* In milli second */

#ifdef BCMDBG

#define BRCMF_TRAP_INFO_SIZE	80

#define CBUF_LEN	(128)

struct rte_log_le {
	__le32 buf;		/* Can't be pointer on (64-bit) hosts */
	__le32 buf_size;
	__le32 idx;
	char *_buf_compat;	/* Redundant pointer for backward compat. */
};

struct rte_console {
	/* Virtual UART
	 * When there is no UART (e.g. Quickturn),
	 * the host should write a complete
	 * input line directly into cbuf and then write
	 * the length into vcons_in.
	 * This may also be used when there is a real UART
	 * (at risk of conflicting with
	 * the real UART).  vcons_out is currently unused.
	 */
	uint vcons_in;
	uint vcons_out;

	/* Output (logging) buffer
	 * Console output is written to a ring buffer log_buf at index log_idx.
	 * The host may read the output when it sees log_idx advance.
	 * Output will be lost if the output wraps around faster than the host
	 * polls.
	 */
	struct rte_log_le log_le;

	/* Console input line buffer
	 * Characters are read one at a time into cbuf
	 * until <CR> is received, then
	 * the buffer is processed as a command line.
	 * Also used for virtual UART.
	 */
	uint cbuf_idx;
	char cbuf[CBUF_LEN];
};

#endif				/* BCMDBG */
#include <chipcommon.h>

#include "dhd.h"
#include "dhd_bus.h"
#include "dhd_proto.h"
#include "dhd_dbg.h"

#define TXQLEN		2048	/* bulk tx queue length */
#define TXHI		(TXQLEN - 256)	/* turn on flow control above TXHI */
#define TXLOW		(TXHI - 256)	/* turn off flow control below TXLOW */
#define PRIOMASK	7

#define TXRETRIES	2	/* # of retries for tx frames */

#define BRCMF_RXBOUND	50	/* Default for max rx frames in
				 one scheduling */

#define BRCMF_TXBOUND	20	/* Default for max tx frames in
				 one scheduling */

#define BRCMF_TXMINMAX	1	/* Max tx frames if rx still pending */

#define MEMBLOCK	2048	/* Block size used for downloading
				 of dongle image */
#define MAX_DATA_BUF	(32 * 1024)	/* Must be large enough to hold
				 biggest possible glom */

#define BRCMF_FIRSTREAD	(1 << 6)


/* SBSDIO_DEVICE_CTL */

/* 1: device will assert busy signal when receiving CMD53 */
#define SBSDIO_DEVCTL_SETBUSY		0x01
/* 1: assertion of sdio interrupt is synchronous to the sdio clock */
#define SBSDIO_DEVCTL_SPI_INTR_SYNC	0x02
/* 1: mask all interrupts to host except the chipActive (rev 8) */
#define SBSDIO_DEVCTL_CA_INT_ONLY	0x04
/* 1: isolate internal sdio signals, put external pads in tri-state; requires
 * sdio bus power cycle to clear (rev 9) */
#define SBSDIO_DEVCTL_PADS_ISO		0x08
/* Force SD->SB reset mapping (rev 11) */
#define SBSDIO_DEVCTL_SB_RST_CTL	0x30
/*   Determined by CoreControl bit */
#define SBSDIO_DEVCTL_RST_CORECTL	0x00
/*   Force backplane reset */
#define SBSDIO_DEVCTL_RST_BPRESET	0x10
/*   Force no backplane reset */
#define SBSDIO_DEVCTL_RST_NOBPRESET	0x20

/* direct(mapped) cis space */

/* MAPPED common CIS address */
#define SBSDIO_CIS_BASE_COMMON		0x1000
/* maximum bytes in one CIS */
#define SBSDIO_CIS_SIZE_LIMIT		0x200
/* cis offset addr is < 17 bits */
#define SBSDIO_CIS_OFT_ADDR_MASK	0x1FFFF

/* manfid tuple length, include tuple, link bytes */
#define SBSDIO_CIS_MANFID_TUPLE_LEN	6

/* intstatus */
#define I_SMB_SW0	(1 << 0)	/* To SB Mail S/W interrupt 0 */
#define I_SMB_SW1	(1 << 1)	/* To SB Mail S/W interrupt 1 */
#define I_SMB_SW2	(1 << 2)	/* To SB Mail S/W interrupt 2 */
#define I_SMB_SW3	(1 << 3)	/* To SB Mail S/W interrupt 3 */
#define I_SMB_SW_MASK	0x0000000f	/* To SB Mail S/W interrupts mask */
#define I_SMB_SW_SHIFT	0	/* To SB Mail S/W interrupts shift */
#define I_HMB_SW0	(1 << 4)	/* To Host Mail S/W interrupt 0 */
#define I_HMB_SW1	(1 << 5)	/* To Host Mail S/W interrupt 1 */
#define I_HMB_SW2	(1 << 6)	/* To Host Mail S/W interrupt 2 */
#define I_HMB_SW3	(1 << 7)	/* To Host Mail S/W interrupt 3 */
#define I_HMB_SW_MASK	0x000000f0	/* To Host Mail S/W interrupts mask */
#define I_HMB_SW_SHIFT	4	/* To Host Mail S/W interrupts shift */
#define I_WR_OOSYNC	(1 << 8)	/* Write Frame Out Of Sync */
#define I_RD_OOSYNC	(1 << 9)	/* Read Frame Out Of Sync */
#define	I_PC		(1 << 10)	/* descriptor error */
#define	I_PD		(1 << 11)	/* data error */
#define	I_DE		(1 << 12)	/* Descriptor protocol Error */
#define	I_RU		(1 << 13)	/* Receive descriptor Underflow */
#define	I_RO		(1 << 14)	/* Receive fifo Overflow */
#define	I_XU		(1 << 15)	/* Transmit fifo Underflow */
#define	I_RI		(1 << 16)	/* Receive Interrupt */
#define I_BUSPWR	(1 << 17)	/* SDIO Bus Power Change (rev 9) */
#define I_XMTDATA_AVAIL (1 << 23)	/* bits in fifo */
#define	I_XI		(1 << 24)	/* Transmit Interrupt */
#define I_RF_TERM	(1 << 25)	/* Read Frame Terminate */
#define I_WF_TERM	(1 << 26)	/* Write Frame Terminate */
#define I_PCMCIA_XU	(1 << 27)	/* PCMCIA Transmit FIFO Underflow */
#define I_SBINT		(1 << 28)	/* sbintstatus Interrupt */
#define I_CHIPACTIVE	(1 << 29)	/* chip from doze to active state */
#define I_SRESET	(1 << 30)	/* CCCR RES interrupt */
#define I_IOE2		(1U << 31)	/* CCCR IOE2 Bit Changed */
#define	I_ERRORS	(I_PC | I_PD | I_DE | I_RU | I_RO | I_XU)
#define I_DMA		(I_RI | I_XI | I_ERRORS)

/* corecontrol */
#define CC_CISRDY		(1 << 0)	/* CIS Ready */
#define CC_BPRESEN		(1 << 1)	/* CCCR RES signal */
#define CC_F2RDY		(1 << 2)	/* set CCCR IOR2 bit */
#define CC_CLRPADSISO		(1 << 3)	/* clear SDIO pads isolation */
#define CC_XMTDATAAVAIL_MODE	(1 << 4)
#define CC_XMTDATAAVAIL_CTRL	(1 << 5)

/* SDA_FRAMECTRL */
#define SFC_RF_TERM	(1 << 0)	/* Read Frame Terminate */
#define SFC_WF_TERM	(1 << 1)	/* Write Frame Terminate */
#define SFC_CRC4WOOS	(1 << 2)	/* CRC error for write out of sync */
#define SFC_ABORTALL	(1 << 3)	/* Abort all in-progress frames */

/* HW frame tag */
#define SDPCM_FRAMETAG_LEN	4	/* 2 bytes len, 2 bytes check val */

/* Total length of frame header for dongle protocol */
#define SDPCM_HDRLEN	(SDPCM_FRAMETAG_LEN + SDPCM_SWHEADER_LEN)
#define SDPCM_RESERVE	(SDPCM_HDRLEN + BRCMF_SDALIGN)

/*
 * Software allocation of To SB Mailbox resources
 */

/* tosbmailbox bits corresponding to intstatus bits */
#define SMB_NAK		(1 << 0)	/* Frame NAK */
#define SMB_INT_ACK	(1 << 1)	/* Host Interrupt ACK */
#define SMB_USE_OOB	(1 << 2)	/* Use OOB Wakeup */
#define SMB_DEV_INT	(1 << 3)	/* Miscellaneous Interrupt */

/* tosbmailboxdata */
#define SMB_DATA_VERSION_SHIFT	16	/* host protocol version */

/*
 * Software allocation of To Host Mailbox resources
 */

/* intstatus bits */
#define I_HMB_FC_STATE	I_HMB_SW0	/* Flow Control State */
#define I_HMB_FC_CHANGE	I_HMB_SW1	/* Flow Control State Changed */
#define I_HMB_FRAME_IND	I_HMB_SW2	/* Frame Indication */
#define I_HMB_HOST_INT	I_HMB_SW3	/* Miscellaneous Interrupt */

/* tohostmailboxdata */
#define HMB_DATA_NAKHANDLED	1	/* retransmit NAK'd frame */
#define HMB_DATA_DEVREADY	2	/* talk to host after enable */
#define HMB_DATA_FC		4	/* per prio flowcontrol update flag */
#define HMB_DATA_FWREADY	8	/* fw ready for protocol activity */

#define HMB_DATA_FCDATA_MASK	0xff000000
#define HMB_DATA_FCDATA_SHIFT	24

#define HMB_DATA_VERSION_MASK	0x00ff0000
#define HMB_DATA_VERSION_SHIFT	16

/*
 * Software-defined protocol header
 */

/* Current protocol version */
#define SDPCM_PROT_VERSION	4

/* SW frame header */
#define SDPCM_PACKET_SEQUENCE(p)	(((u8 *)p)[0] & 0xff)

#define SDPCM_CHANNEL_MASK		0x00000f00
#define SDPCM_CHANNEL_SHIFT		8
#define SDPCM_PACKET_CHANNEL(p)		(((u8 *)p)[1] & 0x0f)

#define SDPCM_NEXTLEN_OFFSET		2

/* Data Offset from SOF (HW Tag, SW Tag, Pad) */
#define SDPCM_DOFFSET_OFFSET		3	/* Data Offset */
#define SDPCM_DOFFSET_VALUE(p)		(((u8 *)p)[SDPCM_DOFFSET_OFFSET] & 0xff)
#define SDPCM_DOFFSET_MASK		0xff000000
#define SDPCM_DOFFSET_SHIFT		24
#define SDPCM_FCMASK_OFFSET		4	/* Flow control */
#define SDPCM_FCMASK_VALUE(p)		(((u8 *)p)[SDPCM_FCMASK_OFFSET] & 0xff)
#define SDPCM_WINDOW_OFFSET		5	/* Credit based fc */
#define SDPCM_WINDOW_VALUE(p)		(((u8 *)p)[SDPCM_WINDOW_OFFSET] & 0xff)

#define SDPCM_SWHEADER_LEN	8	/* SW header is 64 bits */

/* logical channel numbers */
#define SDPCM_CONTROL_CHANNEL	0	/* Control channel Id */
#define SDPCM_EVENT_CHANNEL	1	/* Asyc Event Indication Channel Id */
#define SDPCM_DATA_CHANNEL	2	/* Data Xmit/Recv Channel Id */
#define SDPCM_GLOM_CHANNEL	3	/* For coalesced packets */
#define SDPCM_TEST_CHANNEL	15	/* Reserved for test/debug packets */

#define SDPCM_SEQUENCE_WRAP	256	/* wrap-around val for 8bit frame seq */

#define SDPCM_GLOMDESC(p)	(((u8 *)p)[1] & 0x80)

/*
 * Shared structure between dongle and the host.
 * The structure contains pointers to trap or assert information.
 */
#define SDPCM_SHARED_VERSION       0x0002
#define SDPCM_SHARED_VERSION_MASK  0x00FF
#define SDPCM_SHARED_ASSERT_BUILT  0x0100
#define SDPCM_SHARED_ASSERT        0x0200
#define SDPCM_SHARED_TRAP          0x0400

/* Space for header read, limit for data packets */
#define MAX_HDR_READ	(1 << 6)
#define MAX_RX_DATASZ	2048

/* Maximum milliseconds to wait for F2 to come up */
#define BRCMF_WAIT_F2RDY	3000

/* Bump up limit on waiting for HT to account for first startup;
 * if the image is doing a CRC calculation before programming the PMU
 * for HT availability, it could take a couple hundred ms more, so
 * max out at a 1 second (1000000us).
 */
#undef PMU_MAX_TRANSITION_DLY
#define PMU_MAX_TRANSITION_DLY 1000000

/* Value for ChipClockCSR during initial setup */
#define BRCMF_INIT_CLKCTL1	(SBSDIO_FORCE_HW_CLKREQ_OFF |	\
					SBSDIO_ALP_AVAIL_REQ)

/* Flags for SDH calls */
#define F2SYNC	(SDIO_REQ_4BYTE | SDIO_REQ_FIXED)

<<<<<<< HEAD
=======
#define BRCMFMAC_FW_NAME	"brcm/brcmfmac.bin"
#define BRCMFMAC_NV_NAME	"brcm/brcmfmac.txt"
MODULE_FIRMWARE(BRCMFMAC_FW_NAME);
MODULE_FIRMWARE(BRCMFMAC_NV_NAME);

>>>>>>> d7a4858c
/*
 * Conversion of 802.1D priority to precedence level
 */
static uint prio2prec(u32 prio)
{
	return (prio == PRIO_8021D_NONE || prio == PRIO_8021D_BE) ?
	       (prio^2) : prio;
}

/* core registers */
struct sdpcmd_regs {
	u32 corecontrol;		/* 0x00, rev8 */
	u32 corestatus;			/* rev8 */
	u32 PAD[1];
	u32 biststatus;			/* rev8 */

	/* PCMCIA access */
	u16 pcmciamesportaladdr;	/* 0x010, rev8 */
	u16 PAD[1];
	u16 pcmciamesportalmask;	/* rev8 */
	u16 PAD[1];
	u16 pcmciawrframebc;		/* rev8 */
	u16 PAD[1];
	u16 pcmciaunderflowtimer;	/* rev8 */
	u16 PAD[1];

	/* interrupt */
	u32 intstatus;			/* 0x020, rev8 */
	u32 hostintmask;		/* rev8 */
	u32 intmask;			/* rev8 */
	u32 sbintstatus;		/* rev8 */
	u32 sbintmask;			/* rev8 */
	u32 funcintmask;		/* rev4 */
	u32 PAD[2];
	u32 tosbmailbox;		/* 0x040, rev8 */
	u32 tohostmailbox;		/* rev8 */
	u32 tosbmailboxdata;		/* rev8 */
	u32 tohostmailboxdata;		/* rev8 */

	/* synchronized access to registers in SDIO clock domain */
	u32 sdioaccess;			/* 0x050, rev8 */
	u32 PAD[3];

	/* PCMCIA frame control */
	u8 pcmciaframectrl;		/* 0x060, rev8 */
	u8 PAD[3];
	u8 pcmciawatermark;		/* rev8 */
	u8 PAD[155];

	/* interrupt batching control */
	u32 intrcvlazy;			/* 0x100, rev8 */
	u32 PAD[3];

	/* counters */
	u32 cmd52rd;			/* 0x110, rev8 */
	u32 cmd52wr;			/* rev8 */
	u32 cmd53rd;			/* rev8 */
	u32 cmd53wr;			/* rev8 */
	u32 abort;			/* rev8 */
	u32 datacrcerror;		/* rev8 */
	u32 rdoutofsync;		/* rev8 */
	u32 wroutofsync;		/* rev8 */
	u32 writebusy;			/* rev8 */
	u32 readwait;			/* rev8 */
	u32 readterm;			/* rev8 */
	u32 writeterm;			/* rev8 */
	u32 PAD[40];
	u32 clockctlstatus;		/* rev8 */
	u32 PAD[7];

	u32 PAD[128];			/* DMA engines */

	/* SDIO/PCMCIA CIS region */
	char cis[512];			/* 0x400-0x5ff, rev6 */

	/* PCMCIA function control registers */
	char pcmciafcr[256];		/* 0x600-6ff, rev6 */
	u16 PAD[55];

	/* PCMCIA backplane access */
	u16 backplanecsr;		/* 0x76E, rev6 */
	u16 backplaneaddr0;		/* rev6 */
	u16 backplaneaddr1;		/* rev6 */
	u16 backplaneaddr2;		/* rev6 */
	u16 backplaneaddr3;		/* rev6 */
	u16 backplanedata0;		/* rev6 */
	u16 backplanedata1;		/* rev6 */
	u16 backplanedata2;		/* rev6 */
	u16 backplanedata3;		/* rev6 */
	u16 PAD[31];

	/* sprom "size" & "blank" info */
	u16 spromstatus;		/* 0x7BE, rev2 */
	u32 PAD[464];

	u16 PAD[0x80];
};

#ifdef BCMDBG
/* Device console log buffer state */
struct brcmf_console {
	uint count;		/* Poll interval msec counter */
	uint log_addr;		/* Log struct address (fixed) */
	struct rte_log_le log_le;	/* Log struct (host copy) */
	uint bufsize;		/* Size of log buffer */
	u8 *buf;		/* Log buffer (host copy) */
	uint last;		/* Last buffer read index */
};
#endif				/* BCMDBG */

struct sdpcm_shared {
	u32 flags;
	u32 trap_addr;
	u32 assert_exp_addr;
	u32 assert_file_addr;
	u32 assert_line;
	u32 console_addr;	/* Address of struct rte_console */
	u32 msgtrace_addr;
	u8 tag[32];
};

struct sdpcm_shared_le {
	__le32 flags;
	__le32 trap_addr;
	__le32 assert_exp_addr;
	__le32 assert_file_addr;
	__le32 assert_line;
	__le32 console_addr;	/* Address of struct rte_console */
	__le32 msgtrace_addr;
	u8 tag[32];
};


/* misc chip info needed by some of the routines */
/* Private data for SDIO bus interaction */
struct brcmf_sdio {
	struct brcmf_pub *drvr;

	struct brcmf_sdio_dev *sdiodev;	/* sdio device handler */
	struct chip_info *ci;	/* Chip info struct */
	char *vars;		/* Variables (from CIS and/or other) */
	uint varsz;		/* Size of variables buffer */

	u32 ramsize;		/* Size of RAM in SOCRAM (bytes) */

	u32 hostintmask;	/* Copy of Host Interrupt Mask */
	u32 intstatus;	/* Intstatus bits (events) pending */
	bool dpc_sched;		/* Indicates DPC schedule (intrpt rcvd) */
	bool fcstate;		/* State of dongle flow-control */

	uint blocksize;		/* Block size of SDIO transfers */
	uint roundup;		/* Max roundup limit */

	struct pktq txq;	/* Queue length used for flow-control */
	u8 flowcontrol;	/* per prio flow control bitmask */
	u8 tx_seq;		/* Transmit sequence number (next) */
	u8 tx_max;		/* Maximum transmit sequence allowed */

	u8 hdrbuf[MAX_HDR_READ + BRCMF_SDALIGN];
	u8 *rxhdr;		/* Header of current rx frame (in hdrbuf) */
	u16 nextlen;		/* Next Read Len from last header */
	u8 rx_seq;		/* Receive sequence number (expected) */
	bool rxskip;		/* Skip receive (awaiting NAK ACK) */

	uint rxbound;		/* Rx frames to read before resched */
	uint txbound;		/* Tx frames to send before resched */
	uint txminmax;

	struct sk_buff *glomd;	/* Packet containing glomming descriptor */
	struct sk_buff_head glom; /* Packet list for glommed superframe */
	uint glomerr;		/* Glom packet read errors */

	u8 *rxbuf;		/* Buffer for receiving control packets */
	uint rxblen;		/* Allocated length of rxbuf */
	u8 *rxctl;		/* Aligned pointer into rxbuf */
	u8 *databuf;		/* Buffer for receiving big glom packet */
	u8 *dataptr;		/* Aligned pointer into databuf */
	uint rxlen;		/* Length of valid data in buffer */

	u8 sdpcm_ver;	/* Bus protocol reported by dongle */

	bool intr;		/* Use interrupts */
	bool poll;		/* Use polling */
	bool ipend;		/* Device interrupt is pending */
	uint intrcount;		/* Count of device interrupt callbacks */
	uint lastintrs;		/* Count as of last watchdog timer */
	uint spurious;		/* Count of spurious interrupts */
	uint pollrate;		/* Ticks between device polls */
	uint polltick;		/* Tick counter */
	uint pollcnt;		/* Count of active polls */

#ifdef BCMDBG
	uint console_interval;
	struct brcmf_console console;	/* Console output polling support */
	uint console_addr;	/* Console address from shared struct */
#endif				/* BCMDBG */

	uint regfails;		/* Count of R_REG failures */

	uint clkstate;		/* State of sd and backplane clock(s) */
	bool activity;		/* Activity flag for clock down */
	s32 idletime;		/* Control for activity timeout */
	s32 idlecount;	/* Activity timeout counter */
	s32 idleclock;	/* How to set bus driver when idle */
	s32 sd_rxchain;
	bool use_rxchain;	/* If brcmf should use PKT chains */
	bool sleeping;		/* Is SDIO bus sleeping? */
	bool rxflow_mode;	/* Rx flow control mode */
	bool rxflow;		/* Is rx flow control on */
	bool alp_only;		/* Don't use HT clock (ALP only) */
/* Field to decide if rx of control frames happen in rxbuf or lb-pool */
	bool usebufpool;

	/* Some additional counters */
	uint tx_sderrs;		/* Count of tx attempts with sd errors */
	uint fcqueued;		/* Tx packets that got queued */
	uint rxrtx;		/* Count of rtx requests (NAK to dongle) */
	uint rx_toolong;	/* Receive frames too long to receive */
	uint rxc_errors;	/* SDIO errors when reading control frames */
	uint rx_hdrfail;	/* SDIO errors on header reads */
	uint rx_badhdr;		/* Bad received headers (roosync?) */
	uint rx_badseq;		/* Mismatched rx sequence number */
	uint fc_rcvd;		/* Number of flow-control events received */
	uint fc_xoff;		/* Number which turned on flow-control */
	uint fc_xon;		/* Number which turned off flow-control */
	uint rxglomfail;	/* Failed deglom attempts */
	uint rxglomframes;	/* Number of glom frames (superframes) */
	uint rxglompkts;	/* Number of packets from glom frames */
	uint f2rxhdrs;		/* Number of header reads */
	uint f2rxdata;		/* Number of frame data reads */
	uint f2txdata;		/* Number of f2 frame writes */
	uint f1regdata;		/* Number of f1 register accesses */

	u8 *ctrl_frame_buf;
	u32 ctrl_frame_len;
	bool ctrl_frame_stat;

	spinlock_t txqlock;
	wait_queue_head_t ctrl_wait;
	wait_queue_head_t dcmd_resp_wait;

	struct timer_list timer;
	struct completion watchdog_wait;
	struct task_struct *watchdog_tsk;
	bool wd_timer_valid;
	uint save_ms;

	struct task_struct *dpc_tsk;
	struct completion dpc_wait;

	struct semaphore sdsem;

	const struct firmware *firmware;
	u32 fw_ptr;
};

/* clkstate */
#define CLK_NONE	0
#define CLK_SDONLY	1
#define CLK_PENDING	2	/* Not used yet */
#define CLK_AVAIL	3

#ifdef BCMDBG
static int qcount[NUMPRIO];
static int tx_packets[NUMPRIO];
#endif				/* BCMDBG */

#define SDIO_DRIVE_STRENGTH	6	/* in milliamps */

#define RETRYCHAN(chan) ((chan) == SDPCM_EVENT_CHANNEL)

/* Retry count for register access failures */
static const uint retry_limit = 2;

/* Limit on rounding up frames */
static const uint max_roundup = 512;

#define ALIGNMENT  4

static void pkt_align(struct sk_buff *p, int len, int align)
{
	uint datalign;
	datalign = (unsigned long)(p->data);
	datalign = roundup(datalign, (align)) - datalign;
	if (datalign)
		skb_pull(p, datalign);
	__skb_trim(p, len);
}

/* To check if there's window offered */
static bool data_ok(struct brcmf_sdio *bus)
{
	return (u8)(bus->tx_max - bus->tx_seq) != 0 &&
	       ((u8)(bus->tx_max - bus->tx_seq) & 0x80) == 0;
}

/*
 * Reads a register in the SDIO hardware block. This block occupies a series of
 * adresses on the 32 bit backplane bus.
 */
static void
r_sdreg32(struct brcmf_sdio *bus, u32 *regvar, u32 reg_offset, u32 *retryvar)
{
	u8 idx = brcmf_sdio_chip_getinfidx(bus->ci, BCMA_CORE_SDIO_DEV);
	*retryvar = 0;
	do {
		*regvar = brcmf_sdcard_reg_read(bus->sdiodev,
				bus->ci->c_inf[idx].base + reg_offset,
				sizeof(u32));
	} while (brcmf_sdcard_regfail(bus->sdiodev) &&
		 (++(*retryvar) <= retry_limit));
	if (*retryvar) {
		bus->regfails += (*retryvar-1);
		if (*retryvar > retry_limit) {
			brcmf_dbg(ERROR, "FAILED READ %Xh\n", reg_offset);
			*regvar = 0;
		}
	}
}

static void
w_sdreg32(struct brcmf_sdio *bus, u32 regval, u32 reg_offset, u32 *retryvar)
{
	u8 idx = brcmf_sdio_chip_getinfidx(bus->ci, BCMA_CORE_SDIO_DEV);
	*retryvar = 0;
	do {
		brcmf_sdcard_reg_write(bus->sdiodev,
				       bus->ci->c_inf[idx].base + reg_offset,
				       sizeof(u32), regval);
	} while (brcmf_sdcard_regfail(bus->sdiodev) &&
		 (++(*retryvar) <= retry_limit));
	if (*retryvar) {
		bus->regfails += (*retryvar-1);
		if (*retryvar > retry_limit)
			brcmf_dbg(ERROR, "FAILED REGISTER WRITE %Xh\n",
				  reg_offset);
	}
}

#define PKT_AVAILABLE()		(intstatus & I_HMB_FRAME_IND)

#define HOSTINTMASK		(I_HMB_SW_MASK | I_CHIPACTIVE)

/* Packet free applicable unconditionally for sdio and sdspi.
 * Conditional if bufpool was present for gspi bus.
 */
static void brcmf_sdbrcm_pktfree2(struct brcmf_sdio *bus, struct sk_buff *pkt)
{
	if (bus->usebufpool)
		brcmu_pkt_buf_free_skb(pkt);
}

/* Turn backplane clock on or off */
static int brcmf_sdbrcm_htclk(struct brcmf_sdio *bus, bool on, bool pendok)
{
	int err;
	u8 clkctl, clkreq, devctl;
	unsigned long timeout;

	brcmf_dbg(TRACE, "Enter\n");

	clkctl = 0;

	if (on) {
		/* Request HT Avail */
		clkreq =
		    bus->alp_only ? SBSDIO_ALP_AVAIL_REQ : SBSDIO_HT_AVAIL_REQ;

		brcmf_sdcard_cfg_write(bus->sdiodev, SDIO_FUNC_1,
				       SBSDIO_FUNC1_CHIPCLKCSR, clkreq, &err);
		if (err) {
			brcmf_dbg(ERROR, "HT Avail request error: %d\n", err);
			return -EBADE;
		}

		/* Check current status */
		clkctl = brcmf_sdcard_cfg_read(bus->sdiodev, SDIO_FUNC_1,
					       SBSDIO_FUNC1_CHIPCLKCSR, &err);
		if (err) {
			brcmf_dbg(ERROR, "HT Avail read error: %d\n", err);
			return -EBADE;
		}

		/* Go to pending and await interrupt if appropriate */
		if (!SBSDIO_CLKAV(clkctl, bus->alp_only) && pendok) {
			/* Allow only clock-available interrupt */
			devctl = brcmf_sdcard_cfg_read(bus->sdiodev,
					SDIO_FUNC_1,
					SBSDIO_DEVICE_CTL, &err);
			if (err) {
				brcmf_dbg(ERROR, "Devctl error setting CA: %d\n",
					  err);
				return -EBADE;
			}

			devctl |= SBSDIO_DEVCTL_CA_INT_ONLY;
			brcmf_sdcard_cfg_write(bus->sdiodev, SDIO_FUNC_1,
					       SBSDIO_DEVICE_CTL, devctl, &err);
			brcmf_dbg(INFO, "CLKCTL: set PENDING\n");
			bus->clkstate = CLK_PENDING;

			return 0;
		} else if (bus->clkstate == CLK_PENDING) {
			/* Cancel CA-only interrupt filter */
			devctl =
			    brcmf_sdcard_cfg_read(bus->sdiodev, SDIO_FUNC_1,
						  SBSDIO_DEVICE_CTL, &err);
			devctl &= ~SBSDIO_DEVCTL_CA_INT_ONLY;
			brcmf_sdcard_cfg_write(bus->sdiodev, SDIO_FUNC_1,
				SBSDIO_DEVICE_CTL, devctl, &err);
		}

		/* Otherwise, wait here (polling) for HT Avail */
		timeout = jiffies +
			  msecs_to_jiffies(PMU_MAX_TRANSITION_DLY/1000);
		while (!SBSDIO_CLKAV(clkctl, bus->alp_only)) {
			clkctl = brcmf_sdcard_cfg_read(bus->sdiodev,
						       SDIO_FUNC_1,
						       SBSDIO_FUNC1_CHIPCLKCSR,
						       &err);
			if (time_after(jiffies, timeout))
				break;
			else
				usleep_range(5000, 10000);
		}
		if (err) {
			brcmf_dbg(ERROR, "HT Avail request error: %d\n", err);
			return -EBADE;
		}
		if (!SBSDIO_CLKAV(clkctl, bus->alp_only)) {
			brcmf_dbg(ERROR, "HT Avail timeout (%d): clkctl 0x%02x\n",
				  PMU_MAX_TRANSITION_DLY, clkctl);
			return -EBADE;
		}

		/* Mark clock available */
		bus->clkstate = CLK_AVAIL;
		brcmf_dbg(INFO, "CLKCTL: turned ON\n");

#if defined(BCMDBG)
		if (bus->alp_only != true) {
			if (SBSDIO_ALPONLY(clkctl))
				brcmf_dbg(ERROR, "HT Clock should be on\n");
		}
#endif				/* defined (BCMDBG) */

		bus->activity = true;
	} else {
		clkreq = 0;

		if (bus->clkstate == CLK_PENDING) {
			/* Cancel CA-only interrupt filter */
			devctl = brcmf_sdcard_cfg_read(bus->sdiodev,
					SDIO_FUNC_1,
					SBSDIO_DEVICE_CTL, &err);
			devctl &= ~SBSDIO_DEVCTL_CA_INT_ONLY;
			brcmf_sdcard_cfg_write(bus->sdiodev, SDIO_FUNC_1,
				SBSDIO_DEVICE_CTL, devctl, &err);
		}

		bus->clkstate = CLK_SDONLY;
		brcmf_sdcard_cfg_write(bus->sdiodev, SDIO_FUNC_1,
			SBSDIO_FUNC1_CHIPCLKCSR, clkreq, &err);
		brcmf_dbg(INFO, "CLKCTL: turned OFF\n");
		if (err) {
			brcmf_dbg(ERROR, "Failed access turning clock off: %d\n",
				  err);
			return -EBADE;
		}
	}
	return 0;
}

/* Change idle/active SD state */
static int brcmf_sdbrcm_sdclk(struct brcmf_sdio *bus, bool on)
{
	brcmf_dbg(TRACE, "Enter\n");

	if (on)
		bus->clkstate = CLK_SDONLY;
	else
		bus->clkstate = CLK_NONE;

	return 0;
}

/* Transition SD and backplane clock readiness */
static int brcmf_sdbrcm_clkctl(struct brcmf_sdio *bus, uint target, bool pendok)
{
#ifdef BCMDBG
	uint oldstate = bus->clkstate;
#endif				/* BCMDBG */

	brcmf_dbg(TRACE, "Enter\n");

	/* Early exit if we're already there */
	if (bus->clkstate == target) {
		if (target == CLK_AVAIL) {
			brcmf_sdbrcm_wd_timer(bus, BRCMF_WD_POLL_MS);
			bus->activity = true;
		}
		return 0;
	}

	switch (target) {
	case CLK_AVAIL:
		/* Make sure SD clock is available */
		if (bus->clkstate == CLK_NONE)
			brcmf_sdbrcm_sdclk(bus, true);
		/* Now request HT Avail on the backplane */
		brcmf_sdbrcm_htclk(bus, true, pendok);
		brcmf_sdbrcm_wd_timer(bus, BRCMF_WD_POLL_MS);
		bus->activity = true;
		break;

	case CLK_SDONLY:
		/* Remove HT request, or bring up SD clock */
		if (bus->clkstate == CLK_NONE)
			brcmf_sdbrcm_sdclk(bus, true);
		else if (bus->clkstate == CLK_AVAIL)
			brcmf_sdbrcm_htclk(bus, false, false);
		else
			brcmf_dbg(ERROR, "request for %d -> %d\n",
				  bus->clkstate, target);
		brcmf_sdbrcm_wd_timer(bus, BRCMF_WD_POLL_MS);
		break;

	case CLK_NONE:
		/* Make sure to remove HT request */
		if (bus->clkstate == CLK_AVAIL)
			brcmf_sdbrcm_htclk(bus, false, false);
		/* Now remove the SD clock */
		brcmf_sdbrcm_sdclk(bus, false);
		brcmf_sdbrcm_wd_timer(bus, 0);
		break;
	}
#ifdef BCMDBG
	brcmf_dbg(INFO, "%d -> %d\n", oldstate, bus->clkstate);
#endif				/* BCMDBG */

	return 0;
}

static int brcmf_sdbrcm_bussleep(struct brcmf_sdio *bus, bool sleep)
{
	uint retries = 0;

	brcmf_dbg(INFO, "request %s (currently %s)\n",
		  sleep ? "SLEEP" : "WAKE",
		  bus->sleeping ? "SLEEP" : "WAKE");

	/* Done if we're already in the requested state */
	if (sleep == bus->sleeping)
		return 0;

	/* Going to sleep: set the alarm and turn off the lights... */
	if (sleep) {
		/* Don't sleep if something is pending */
		if (bus->dpc_sched || bus->rxskip || pktq_len(&bus->txq))
			return -EBUSY;

		/* Make sure the controller has the bus up */
		brcmf_sdbrcm_clkctl(bus, CLK_AVAIL, false);

		/* Tell device to start using OOB wakeup */
		w_sdreg32(bus, SMB_USE_OOB,
			  offsetof(struct sdpcmd_regs, tosbmailbox), &retries);
		if (retries > retry_limit)
			brcmf_dbg(ERROR, "CANNOT SIGNAL CHIP, WILL NOT WAKE UP!!\n");

		/* Turn off our contribution to the HT clock request */
		brcmf_sdbrcm_clkctl(bus, CLK_SDONLY, false);

		brcmf_sdcard_cfg_write(bus->sdiodev, SDIO_FUNC_1,
			SBSDIO_FUNC1_CHIPCLKCSR,
			SBSDIO_FORCE_HW_CLKREQ_OFF, NULL);

		/* Isolate the bus */
		brcmf_sdcard_cfg_write(bus->sdiodev, SDIO_FUNC_1,
			SBSDIO_DEVICE_CTL,
			SBSDIO_DEVCTL_PADS_ISO, NULL);

		/* Change state */
		bus->sleeping = true;

	} else {
		/* Waking up: bus power up is ok, set local state */

		brcmf_sdcard_cfg_write(bus->sdiodev, SDIO_FUNC_1,
			SBSDIO_FUNC1_CHIPCLKCSR, 0, NULL);

		/* Make sure the controller has the bus up */
		brcmf_sdbrcm_clkctl(bus, CLK_AVAIL, false);

		/* Send misc interrupt to indicate OOB not needed */
		w_sdreg32(bus, 0, offsetof(struct sdpcmd_regs, tosbmailboxdata),
			  &retries);
		if (retries <= retry_limit)
			w_sdreg32(bus, SMB_DEV_INT,
				  offsetof(struct sdpcmd_regs, tosbmailbox),
				  &retries);

		if (retries > retry_limit)
			brcmf_dbg(ERROR, "CANNOT SIGNAL CHIP TO CLEAR OOB!!\n");

		/* Make sure we have SD bus access */
		brcmf_sdbrcm_clkctl(bus, CLK_SDONLY, false);

		/* Change state */
		bus->sleeping = false;
	}

	return 0;
}

static void bus_wake(struct brcmf_sdio *bus)
{
	if (bus->sleeping)
		brcmf_sdbrcm_bussleep(bus, false);
}

static u32 brcmf_sdbrcm_hostmail(struct brcmf_sdio *bus)
{
	u32 intstatus = 0;
	u32 hmb_data;
	u8 fcbits;
	uint retries = 0;

	brcmf_dbg(TRACE, "Enter\n");

	/* Read mailbox data and ack that we did so */
	r_sdreg32(bus, &hmb_data,
		  offsetof(struct sdpcmd_regs, tohostmailboxdata), &retries);

	if (retries <= retry_limit)
		w_sdreg32(bus, SMB_INT_ACK,
			  offsetof(struct sdpcmd_regs, tosbmailbox), &retries);
	bus->f1regdata += 2;

	/* Dongle recomposed rx frames, accept them again */
	if (hmb_data & HMB_DATA_NAKHANDLED) {
		brcmf_dbg(INFO, "Dongle reports NAK handled, expect rtx of %d\n",
			  bus->rx_seq);
		if (!bus->rxskip)
			brcmf_dbg(ERROR, "unexpected NAKHANDLED!\n");

		bus->rxskip = false;
		intstatus |= I_HMB_FRAME_IND;
	}

	/*
	 * DEVREADY does not occur with gSPI.
	 */
	if (hmb_data & (HMB_DATA_DEVREADY | HMB_DATA_FWREADY)) {
		bus->sdpcm_ver =
		    (hmb_data & HMB_DATA_VERSION_MASK) >>
		    HMB_DATA_VERSION_SHIFT;
		if (bus->sdpcm_ver != SDPCM_PROT_VERSION)
			brcmf_dbg(ERROR, "Version mismatch, dongle reports %d, "
				  "expecting %d\n",
				  bus->sdpcm_ver, SDPCM_PROT_VERSION);
		else
			brcmf_dbg(INFO, "Dongle ready, protocol version %d\n",
				  bus->sdpcm_ver);
	}

	/*
	 * Flow Control has been moved into the RX headers and this out of band
	 * method isn't used any more.
	 * remaining backward compatible with older dongles.
	 */
	if (hmb_data & HMB_DATA_FC) {
		fcbits = (hmb_data & HMB_DATA_FCDATA_MASK) >>
							HMB_DATA_FCDATA_SHIFT;

		if (fcbits & ~bus->flowcontrol)
			bus->fc_xoff++;

		if (bus->flowcontrol & ~fcbits)
			bus->fc_xon++;

		bus->fc_rcvd++;
		bus->flowcontrol = fcbits;
	}

	/* Shouldn't be any others */
	if (hmb_data & ~(HMB_DATA_DEVREADY |
			 HMB_DATA_NAKHANDLED |
			 HMB_DATA_FC |
			 HMB_DATA_FWREADY |
			 HMB_DATA_FCDATA_MASK | HMB_DATA_VERSION_MASK))
		brcmf_dbg(ERROR, "Unknown mailbox data content: 0x%02x\n",
			  hmb_data);

	return intstatus;
}

static void brcmf_sdbrcm_rxfail(struct brcmf_sdio *bus, bool abort, bool rtx)
{
	uint retries = 0;
	u16 lastrbc;
	u8 hi, lo;
	int err;

	brcmf_dbg(ERROR, "%sterminate frame%s\n",
		  abort ? "abort command, " : "",
		  rtx ? ", send NAK" : "");

	if (abort)
		brcmf_sdcard_abort(bus->sdiodev, SDIO_FUNC_2);

	brcmf_sdcard_cfg_write(bus->sdiodev, SDIO_FUNC_1,
			       SBSDIO_FUNC1_FRAMECTRL,
			       SFC_RF_TERM, &err);
	bus->f1regdata++;

	/* Wait until the packet has been flushed (device/FIFO stable) */
	for (lastrbc = retries = 0xffff; retries > 0; retries--) {
		hi = brcmf_sdcard_cfg_read(bus->sdiodev, SDIO_FUNC_1,
					   SBSDIO_FUNC1_RFRAMEBCHI, NULL);
		lo = brcmf_sdcard_cfg_read(bus->sdiodev, SDIO_FUNC_1,
					   SBSDIO_FUNC1_RFRAMEBCLO, NULL);
		bus->f1regdata += 2;

		if ((hi == 0) && (lo == 0))
			break;

		if ((hi > (lastrbc >> 8)) && (lo > (lastrbc & 0x00ff))) {
			brcmf_dbg(ERROR, "count growing: last 0x%04x now 0x%04x\n",
				  lastrbc, (hi << 8) + lo);
		}
		lastrbc = (hi << 8) + lo;
	}

	if (!retries)
		brcmf_dbg(ERROR, "count never zeroed: last 0x%04x\n", lastrbc);
	else
		brcmf_dbg(INFO, "flush took %d iterations\n", 0xffff - retries);

	if (rtx) {
		bus->rxrtx++;
		w_sdreg32(bus, SMB_NAK,
			  offsetof(struct sdpcmd_regs, tosbmailbox), &retries);

		bus->f1regdata++;
		if (retries <= retry_limit)
			bus->rxskip = true;
	}

	/* Clear partial in any case */
	bus->nextlen = 0;

	/* If we can't reach the device, signal failure */
	if (err || brcmf_sdcard_regfail(bus->sdiodev))
		bus->drvr->bus_if->state = BRCMF_BUS_DOWN;
}

/* copy a buffer into a pkt buffer chain */
<<<<<<< HEAD
static uint brcmf_sdbrcm_glom_from_buf(struct brcmf_bus *bus, uint len)
=======
static uint brcmf_sdbrcm_glom_from_buf(struct brcmf_sdio *bus, uint len)
>>>>>>> d7a4858c
{
	uint n, ret = 0;
	struct sk_buff *p;
	u8 *buf;

	buf = bus->dataptr;

	/* copy the data */
	skb_queue_walk(&bus->glom, p) {
		n = min_t(uint, p->len, len);
		memcpy(p->data, buf, n);
		buf += n;
		len -= n;
		ret += n;
		if (!len)
			break;
	}

	return ret;
}

/* return total length of buffer chain */
<<<<<<< HEAD
static uint brcmf_sdbrcm_glom_len(struct brcmf_bus *bus)
=======
static uint brcmf_sdbrcm_glom_len(struct brcmf_sdio *bus)
>>>>>>> d7a4858c
{
	struct sk_buff *p;
	uint total;

	total = 0;
	skb_queue_walk(&bus->glom, p)
		total += p->len;
	return total;
}

<<<<<<< HEAD
static void brcmf_sdbrcm_free_glom(struct brcmf_bus *bus)
=======
static void brcmf_sdbrcm_free_glom(struct brcmf_sdio *bus)
>>>>>>> d7a4858c
{
	struct sk_buff *cur, *next;

	skb_queue_walk_safe(&bus->glom, cur, next) {
		skb_unlink(cur, &bus->glom);
		brcmu_pkt_buf_free_skb(cur);
	}
}

<<<<<<< HEAD
static u8 brcmf_sdbrcm_rxglom(struct brcmf_bus *bus, u8 rxseq)
=======
static u8 brcmf_sdbrcm_rxglom(struct brcmf_sdio *bus, u8 rxseq)
>>>>>>> d7a4858c
{
	u16 dlen, totlen;
	u8 *dptr, num = 0;

	u16 sublen, check;
	struct sk_buff *pfirst, *pnext;

	int errcode;
	u8 chan, seq, doff, sfdoff;
	u8 txmax;

	int ifidx = 0;
	bool usechain = bus->use_rxchain;

	/* If packets, issue read(s) and send up packet chain */
	/* Return sequence numbers consumed? */

	brcmf_dbg(TRACE, "start: glomd %p glom %p\n",
		  bus->glomd, skb_peek(&bus->glom));

	/* If there's a descriptor, generate the packet chain */
	if (bus->glomd) {
		pfirst = pnext = NULL;
		dlen = (u16) (bus->glomd->len);
		dptr = bus->glomd->data;
		if (!dlen || (dlen & 1)) {
			brcmf_dbg(ERROR, "bad glomd len(%d), ignore descriptor\n",
				  dlen);
			dlen = 0;
		}

		for (totlen = num = 0; dlen; num++) {
			/* Get (and move past) next length */
			sublen = get_unaligned_le16(dptr);
			dlen -= sizeof(u16);
			dptr += sizeof(u16);
			if ((sublen < SDPCM_HDRLEN) ||
			    ((num == 0) && (sublen < (2 * SDPCM_HDRLEN)))) {
				brcmf_dbg(ERROR, "descriptor len %d bad: %d\n",
					  num, sublen);
				pnext = NULL;
				break;
			}
			if (sublen % BRCMF_SDALIGN) {
				brcmf_dbg(ERROR, "sublen %d not multiple of %d\n",
					  sublen, BRCMF_SDALIGN);
				usechain = false;
			}
			totlen += sublen;

			/* For last frame, adjust read len so total
				 is a block multiple */
			if (!dlen) {
				sublen +=
				    (roundup(totlen, bus->blocksize) - totlen);
				totlen = roundup(totlen, bus->blocksize);
			}

			/* Allocate/chain packet for next subframe */
			pnext = brcmu_pkt_buf_get_skb(sublen + BRCMF_SDALIGN);
			if (pnext == NULL) {
				brcmf_dbg(ERROR, "bcm_pkt_buf_get_skb failed, num %d len %d\n",
					  num, sublen);
				break;
			}
			skb_queue_tail(&bus->glom, pnext);

			/* Adhere to start alignment requirements */
			pkt_align(pnext, sublen, BRCMF_SDALIGN);
		}

		/* If all allocations succeeded, save packet chain
			 in bus structure */
		if (pnext) {
			brcmf_dbg(GLOM, "allocated %d-byte packet chain for %d subframes\n",
				  totlen, num);
			if (BRCMF_GLOM_ON() && bus->nextlen &&
			    totlen != bus->nextlen) {
				brcmf_dbg(GLOM, "glomdesc mismatch: nextlen %d glomdesc %d rxseq %d\n",
					  bus->nextlen, totlen, rxseq);
			}
			pfirst = pnext = NULL;
		} else {
			brcmf_sdbrcm_free_glom(bus);
			num = 0;
		}

		/* Done with descriptor packet */
		brcmu_pkt_buf_free_skb(bus->glomd);
		bus->glomd = NULL;
		bus->nextlen = 0;
	}

	/* Ok -- either we just generated a packet chain,
		 or had one from before */
	if (!skb_queue_empty(&bus->glom)) {
		if (BRCMF_GLOM_ON()) {
			brcmf_dbg(GLOM, "try superframe read, packet chain:\n");
			skb_queue_walk(&bus->glom, pnext) {
				brcmf_dbg(GLOM, "    %p: %p len 0x%04x (%d)\n",
					  pnext, (u8 *) (pnext->data),
					  pnext->len, pnext->len);
			}
		}

		pfirst = skb_peek(&bus->glom);
		dlen = (u16) brcmf_sdbrcm_glom_len(bus);

		/* Do an SDIO read for the superframe.  Configurable iovar to
		 * read directly into the chained packet, or allocate a large
		 * packet and and copy into the chain.
		 */
		if (usechain) {
			errcode = brcmf_sdcard_recv_chain(bus->sdiodev,
					bus->sdiodev->sbwad,
					SDIO_FUNC_2, F2SYNC, &bus->glom);
		} else if (bus->dataptr) {
			errcode = brcmf_sdcard_recv_buf(bus->sdiodev,
					bus->sdiodev->sbwad,
<<<<<<< HEAD
					SDIO_FUNC_2,
					F2SYNC, bus->dataptr, dlen,
					NULL);
=======
					SDIO_FUNC_2, F2SYNC,
					bus->dataptr, dlen);
>>>>>>> d7a4858c
			sublen = (u16) brcmf_sdbrcm_glom_from_buf(bus, dlen);
			if (sublen != dlen) {
				brcmf_dbg(ERROR, "FAILED TO COPY, dlen %d sublen %d\n",
					  dlen, sublen);
				errcode = -1;
			}
			pnext = NULL;
		} else {
			brcmf_dbg(ERROR, "COULDN'T ALLOC %d-BYTE GLOM, FORCE FAILURE\n",
				  dlen);
			errcode = -1;
		}
		bus->f2rxdata++;

		/* On failure, kill the superframe, allow a couple retries */
		if (errcode < 0) {
			brcmf_dbg(ERROR, "glom read of %d bytes failed: %d\n",
				  dlen, errcode);
			bus->drvr->rx_errors++;

			if (bus->glomerr++ < 3) {
				brcmf_sdbrcm_rxfail(bus, true, true);
			} else {
				bus->glomerr = 0;
				brcmf_sdbrcm_rxfail(bus, true, false);
				bus->rxglomfail++;
				brcmf_sdbrcm_free_glom(bus);
			}
			return 0;
		}
#ifdef BCMDBG
		if (BRCMF_GLOM_ON()) {
			printk(KERN_DEBUG "SUPERFRAME:\n");
			print_hex_dump_bytes("", DUMP_PREFIX_OFFSET,
				pfirst->data, min_t(int, pfirst->len, 48));
		}
#endif

		/* Validate the superframe header */
		dptr = (u8 *) (pfirst->data);
		sublen = get_unaligned_le16(dptr);
		check = get_unaligned_le16(dptr + sizeof(u16));

		chan = SDPCM_PACKET_CHANNEL(&dptr[SDPCM_FRAMETAG_LEN]);
		seq = SDPCM_PACKET_SEQUENCE(&dptr[SDPCM_FRAMETAG_LEN]);
		bus->nextlen = dptr[SDPCM_FRAMETAG_LEN + SDPCM_NEXTLEN_OFFSET];
		if ((bus->nextlen << 4) > MAX_RX_DATASZ) {
			brcmf_dbg(INFO, "nextlen too large (%d) seq %d\n",
				  bus->nextlen, seq);
			bus->nextlen = 0;
		}
		doff = SDPCM_DOFFSET_VALUE(&dptr[SDPCM_FRAMETAG_LEN]);
		txmax = SDPCM_WINDOW_VALUE(&dptr[SDPCM_FRAMETAG_LEN]);

		errcode = 0;
		if ((u16)~(sublen ^ check)) {
			brcmf_dbg(ERROR, "(superframe): HW hdr error: len/check 0x%04x/0x%04x\n",
				  sublen, check);
			errcode = -1;
		} else if (roundup(sublen, bus->blocksize) != dlen) {
			brcmf_dbg(ERROR, "(superframe): len 0x%04x, rounded 0x%04x, expect 0x%04x\n",
				  sublen, roundup(sublen, bus->blocksize),
				  dlen);
			errcode = -1;
		} else if (SDPCM_PACKET_CHANNEL(&dptr[SDPCM_FRAMETAG_LEN]) !=
			   SDPCM_GLOM_CHANNEL) {
			brcmf_dbg(ERROR, "(superframe): bad channel %d\n",
				  SDPCM_PACKET_CHANNEL(
					  &dptr[SDPCM_FRAMETAG_LEN]));
			errcode = -1;
		} else if (SDPCM_GLOMDESC(&dptr[SDPCM_FRAMETAG_LEN])) {
			brcmf_dbg(ERROR, "(superframe): got 2nd descriptor?\n");
			errcode = -1;
		} else if ((doff < SDPCM_HDRLEN) ||
			   (doff > (pfirst->len - SDPCM_HDRLEN))) {
			brcmf_dbg(ERROR, "(superframe): Bad data offset %d: HW %d pkt %d min %d\n",
				  doff, sublen, pfirst->len, SDPCM_HDRLEN);
			errcode = -1;
		}

		/* Check sequence number of superframe SW header */
		if (rxseq != seq) {
			brcmf_dbg(INFO, "(superframe) rx_seq %d, expected %d\n",
				  seq, rxseq);
			bus->rx_badseq++;
			rxseq = seq;
		}

		/* Check window for sanity */
		if ((u8) (txmax - bus->tx_seq) > 0x40) {
			brcmf_dbg(ERROR, "unlikely tx max %d with tx_seq %d\n",
				  txmax, bus->tx_seq);
			txmax = bus->tx_seq + 2;
		}
		bus->tx_max = txmax;

		/* Remove superframe header, remember offset */
		skb_pull(pfirst, doff);
		sfdoff = doff;
		num = 0;

		/* Validate all the subframe headers */
		skb_queue_walk(&bus->glom, pnext) {
			/* leave when invalid subframe is found */
			if (errcode)
				break;

			dptr = (u8 *) (pnext->data);
			dlen = (u16) (pnext->len);
			sublen = get_unaligned_le16(dptr);
			check = get_unaligned_le16(dptr + sizeof(u16));
			chan = SDPCM_PACKET_CHANNEL(&dptr[SDPCM_FRAMETAG_LEN]);
			doff = SDPCM_DOFFSET_VALUE(&dptr[SDPCM_FRAMETAG_LEN]);
#ifdef BCMDBG
			if (BRCMF_GLOM_ON()) {
				printk(KERN_DEBUG "subframe:\n");
				print_hex_dump_bytes("", DUMP_PREFIX_OFFSET,
						     dptr, 32);
			}
#endif

			if ((u16)~(sublen ^ check)) {
				brcmf_dbg(ERROR, "(subframe %d): HW hdr error: len/check 0x%04x/0x%04x\n",
					  num, sublen, check);
				errcode = -1;
			} else if ((sublen > dlen) || (sublen < SDPCM_HDRLEN)) {
				brcmf_dbg(ERROR, "(subframe %d): length mismatch: len 0x%04x, expect 0x%04x\n",
					  num, sublen, dlen);
				errcode = -1;
			} else if ((chan != SDPCM_DATA_CHANNEL) &&
				   (chan != SDPCM_EVENT_CHANNEL)) {
				brcmf_dbg(ERROR, "(subframe %d): bad channel %d\n",
					  num, chan);
				errcode = -1;
			} else if ((doff < SDPCM_HDRLEN) || (doff > sublen)) {
				brcmf_dbg(ERROR, "(subframe %d): Bad data offset %d: HW %d min %d\n",
					  num, doff, sublen, SDPCM_HDRLEN);
				errcode = -1;
			}
			/* increase the subframe count */
			num++;
		}

		if (errcode) {
			/* Terminate frame on error, request
				 a couple retries */
			if (bus->glomerr++ < 3) {
				/* Restore superframe header space */
				skb_push(pfirst, sfdoff);
				brcmf_sdbrcm_rxfail(bus, true, true);
			} else {
				bus->glomerr = 0;
				brcmf_sdbrcm_rxfail(bus, true, false);
				bus->rxglomfail++;
				brcmf_sdbrcm_free_glom(bus);
			}
			bus->nextlen = 0;
			return 0;
		}

		/* Basic SD framing looks ok - process each packet (header) */
<<<<<<< HEAD
		save_pfirst = pfirst;
		plast = NULL;

		for (num = 0; pfirst; rxseq++, pfirst = pnext) {
			pnext = pfirst->next;
			pfirst->next = NULL;
=======
>>>>>>> d7a4858c

		skb_queue_walk_safe(&bus->glom, pfirst, pnext) {
			dptr = (u8 *) (pfirst->data);
			sublen = get_unaligned_le16(dptr);
			chan = SDPCM_PACKET_CHANNEL(&dptr[SDPCM_FRAMETAG_LEN]);
			seq = SDPCM_PACKET_SEQUENCE(&dptr[SDPCM_FRAMETAG_LEN]);
			doff = SDPCM_DOFFSET_VALUE(&dptr[SDPCM_FRAMETAG_LEN]);

			brcmf_dbg(GLOM, "Get subframe %d, %p(%p/%d), sublen %d chan %d seq %d\n",
				  num, pfirst, pfirst->data,
				  pfirst->len, sublen, chan, seq);

			/* precondition: chan == SDPCM_DATA_CHANNEL ||
					 chan == SDPCM_EVENT_CHANNEL */

			if (rxseq != seq) {
				brcmf_dbg(GLOM, "rx_seq %d, expected %d\n",
					  seq, rxseq);
				bus->rx_badseq++;
				rxseq = seq;
			}
			rxseq++;

#ifdef BCMDBG
			if (BRCMF_BYTES_ON() && BRCMF_DATA_ON()) {
				printk(KERN_DEBUG "Rx Subframe Data:\n");
				print_hex_dump_bytes("", DUMP_PREFIX_OFFSET,
						     dptr, dlen);
			}
#endif

			__skb_trim(pfirst, sublen);
			skb_pull(pfirst, doff);

			if (pfirst->len == 0) {
				skb_unlink(pfirst, &bus->glom);
				brcmu_pkt_buf_free_skb(pfirst);
				continue;
			} else if (brcmf_proto_hdrpull(bus->drvr, &ifidx,
						       pfirst) != 0) {
				brcmf_dbg(ERROR, "rx protocol error\n");
				bus->drvr->rx_errors++;
				skb_unlink(pfirst, &bus->glom);
				brcmu_pkt_buf_free_skb(pfirst);
				continue;
			}

#ifdef BCMDBG
			if (BRCMF_GLOM_ON()) {
				brcmf_dbg(GLOM, "subframe %d to stack, %p (%p/%d) nxt/lnk %p/%p\n",
					  bus->glom.qlen, pfirst, pfirst->data,
					  pfirst->len, pfirst->next,
					  pfirst->prev);
				print_hex_dump_bytes("", DUMP_PREFIX_OFFSET,
						pfirst->data,
						min_t(int, pfirst->len, 32));
			}
#endif				/* BCMDBG */
		}
		/* sent any remaining packets up */
		if (bus->glom.qlen) {
			up(&bus->sdsem);
			brcmf_rx_frame(bus->drvr, ifidx, &bus->glom);
			down(&bus->sdsem);
		}

		bus->rxglomframes++;
		bus->rxglompkts += bus->glom.qlen;
	}
	return num;
}

static int brcmf_sdbrcm_dcmd_resp_wait(struct brcmf_sdio *bus, uint *condition,
					bool *pending)
{
	DECLARE_WAITQUEUE(wait, current);
	int timeout = msecs_to_jiffies(DCMD_RESP_TIMEOUT);

	/* Wait until control frame is available */
	add_wait_queue(&bus->dcmd_resp_wait, &wait);
	set_current_state(TASK_INTERRUPTIBLE);

	while (!(*condition) && (!signal_pending(current) && timeout))
		timeout = schedule_timeout(timeout);

	if (signal_pending(current))
		*pending = true;

	set_current_state(TASK_RUNNING);
	remove_wait_queue(&bus->dcmd_resp_wait, &wait);

	return timeout;
}

static int brcmf_sdbrcm_dcmd_resp_wake(struct brcmf_sdio *bus)
{
	if (waitqueue_active(&bus->dcmd_resp_wait))
		wake_up_interruptible(&bus->dcmd_resp_wait);

	return 0;
}
static void
brcmf_sdbrcm_read_control(struct brcmf_sdio *bus, u8 *hdr, uint len, uint doff)
{
	uint rdlen, pad;

	int sdret;

	brcmf_dbg(TRACE, "Enter\n");

	/* Set rxctl for frame (w/optional alignment) */
	bus->rxctl = bus->rxbuf;
	bus->rxctl += BRCMF_FIRSTREAD;
	pad = ((unsigned long)bus->rxctl % BRCMF_SDALIGN);
	if (pad)
		bus->rxctl += (BRCMF_SDALIGN - pad);
	bus->rxctl -= BRCMF_FIRSTREAD;

	/* Copy the already-read portion over */
	memcpy(bus->rxctl, hdr, BRCMF_FIRSTREAD);
	if (len <= BRCMF_FIRSTREAD)
		goto gotpkt;

	/* Raise rdlen to next SDIO block to avoid tail command */
	rdlen = len - BRCMF_FIRSTREAD;
	if (bus->roundup && bus->blocksize && (rdlen > bus->blocksize)) {
		pad = bus->blocksize - (rdlen % bus->blocksize);
		if ((pad <= bus->roundup) && (pad < bus->blocksize) &&
		    ((len + pad) < bus->drvr->maxctl))
			rdlen += pad;
	} else if (rdlen % BRCMF_SDALIGN) {
		rdlen += BRCMF_SDALIGN - (rdlen % BRCMF_SDALIGN);
	}

	/* Satisfy length-alignment requirements */
	if (rdlen & (ALIGNMENT - 1))
		rdlen = roundup(rdlen, ALIGNMENT);

	/* Drop if the read is too big or it exceeds our maximum */
	if ((rdlen + BRCMF_FIRSTREAD) > bus->drvr->maxctl) {
		brcmf_dbg(ERROR, "%d-byte control read exceeds %d-byte buffer\n",
			  rdlen, bus->drvr->maxctl);
		bus->drvr->rx_errors++;
		brcmf_sdbrcm_rxfail(bus, false, false);
		goto done;
	}

	if ((len - doff) > bus->drvr->maxctl) {
		brcmf_dbg(ERROR, "%d-byte ctl frame (%d-byte ctl data) exceeds %d-byte limit\n",
			  len, len - doff, bus->drvr->maxctl);
		bus->drvr->rx_errors++;
		bus->rx_toolong++;
		brcmf_sdbrcm_rxfail(bus, false, false);
		goto done;
	}

	/* Read remainder of frame body into the rxctl buffer */
	sdret = brcmf_sdcard_recv_buf(bus->sdiodev,
				bus->sdiodev->sbwad,
				SDIO_FUNC_2,
				F2SYNC, (bus->rxctl + BRCMF_FIRSTREAD), rdlen);
	bus->f2rxdata++;

	/* Control frame failures need retransmission */
	if (sdret < 0) {
		brcmf_dbg(ERROR, "read %d control bytes failed: %d\n",
			  rdlen, sdret);
		bus->rxc_errors++;
		brcmf_sdbrcm_rxfail(bus, true, true);
		goto done;
	}

gotpkt:

#ifdef BCMDBG
	if (BRCMF_BYTES_ON() && BRCMF_CTL_ON()) {
		printk(KERN_DEBUG "RxCtrl:\n");
		print_hex_dump_bytes("", DUMP_PREFIX_OFFSET, bus->rxctl, len);
	}
#endif

	/* Point to valid data and indicate its length */
	bus->rxctl += doff;
	bus->rxlen = len - doff;

done:
	/* Awake any waiters */
	brcmf_sdbrcm_dcmd_resp_wake(bus);
}

/* Pad read to blocksize for efficiency */
static void brcmf_pad(struct brcmf_sdio *bus, u16 *pad, u16 *rdlen)
{
	if (bus->roundup && bus->blocksize && *rdlen > bus->blocksize) {
		*pad = bus->blocksize - (*rdlen % bus->blocksize);
		if (*pad <= bus->roundup && *pad < bus->blocksize &&
		    *rdlen + *pad + BRCMF_FIRSTREAD < MAX_RX_DATASZ)
			*rdlen += *pad;
	} else if (*rdlen % BRCMF_SDALIGN) {
		*rdlen += BRCMF_SDALIGN - (*rdlen % BRCMF_SDALIGN);
	}
}

static void
brcmf_alloc_pkt_and_read(struct brcmf_sdio *bus, u16 rdlen,
			 struct sk_buff **pkt, u8 **rxbuf)
{
	int sdret;		/* Return code from calls */

	*pkt = brcmu_pkt_buf_get_skb(rdlen + BRCMF_SDALIGN);
	if (*pkt == NULL)
		return;

	pkt_align(*pkt, rdlen, BRCMF_SDALIGN);
	*rxbuf = (u8 *) ((*pkt)->data);
	/* Read the entire frame */
	sdret = brcmf_sdcard_recv_pkt(bus->sdiodev, bus->sdiodev->sbwad,
				      SDIO_FUNC_2, F2SYNC, *pkt);
	bus->f2rxdata++;

	if (sdret < 0) {
		brcmf_dbg(ERROR, "(nextlen): read %d bytes failed: %d\n",
			  rdlen, sdret);
		brcmu_pkt_buf_free_skb(*pkt);
		bus->drvr->rx_errors++;
		/* Force retry w/normal header read.
		 * Don't attempt NAK for
		 * gSPI
		 */
		brcmf_sdbrcm_rxfail(bus, true, true);
		*pkt = NULL;
	}
}

/* Checks the header */
static int
brcmf_check_rxbuf(struct brcmf_sdio *bus, struct sk_buff *pkt, u8 *rxbuf,
		  u8 rxseq, u16 nextlen, u16 *len)
{
	u16 check;
	bool len_consistent;	/* Result of comparing readahead len and
				   len from hw-hdr */

	memcpy(bus->rxhdr, rxbuf, SDPCM_HDRLEN);

	/* Extract hardware header fields */
	*len = get_unaligned_le16(bus->rxhdr);
	check = get_unaligned_le16(bus->rxhdr + sizeof(u16));

	/* All zeros means readahead info was bad */
	if (!(*len | check)) {
		brcmf_dbg(INFO, "(nextlen): read zeros in HW header???\n");
		goto fail;
	}

	/* Validate check bytes */
	if ((u16)~(*len ^ check)) {
		brcmf_dbg(ERROR, "(nextlen): HW hdr error: nextlen/len/check 0x%04x/0x%04x/0x%04x\n",
			  nextlen, *len, check);
		bus->rx_badhdr++;
		brcmf_sdbrcm_rxfail(bus, false, false);
		goto fail;
	}

	/* Validate frame length */
	if (*len < SDPCM_HDRLEN) {
		brcmf_dbg(ERROR, "(nextlen): HW hdr length invalid: %d\n",
			  *len);
		goto fail;
	}

	/* Check for consistency with readahead info */
	len_consistent = (nextlen != (roundup(*len, 16) >> 4));
	if (len_consistent) {
		/* Mismatch, force retry w/normal
			header (may be >4K) */
		brcmf_dbg(ERROR, "(nextlen): mismatch, nextlen %d len %d rnd %d; expected rxseq %d\n",
			  nextlen, *len, roundup(*len, 16),
			  rxseq);
		brcmf_sdbrcm_rxfail(bus, true, true);
		goto fail;
	}

	return 0;

fail:
	brcmf_sdbrcm_pktfree2(bus, pkt);
	return -EINVAL;
}

/* Return true if there may be more frames to read */
static uint
brcmf_sdbrcm_readframes(struct brcmf_sdio *bus, uint maxframes, bool *finished)
{
	u16 len, check;	/* Extracted hardware header fields */
	u8 chan, seq, doff;	/* Extracted software header fields */
	u8 fcbits;		/* Extracted fcbits from software header */

	struct sk_buff *pkt;		/* Packet for event or data frames */
	u16 pad;		/* Number of pad bytes to read */
	u16 rdlen;		/* Total number of bytes to read */
	u8 rxseq;		/* Next sequence number to expect */
	uint rxleft = 0;	/* Remaining number of frames allowed */
	int sdret;		/* Return code from calls */
	u8 txmax;		/* Maximum tx sequence offered */
	u8 *rxbuf;
	int ifidx = 0;
	uint rxcount = 0;	/* Total frames read */

	brcmf_dbg(TRACE, "Enter\n");

	/* Not finished unless we encounter no more frames indication */
	*finished = false;

	for (rxseq = bus->rx_seq, rxleft = maxframes;
	     !bus->rxskip && rxleft &&
	     bus->drvr->bus_if->state != BRCMF_BUS_DOWN;
	     rxseq++, rxleft--) {

		/* Handle glomming separately */
		if (bus->glomd || !skb_queue_empty(&bus->glom)) {
			u8 cnt;
			brcmf_dbg(GLOM, "calling rxglom: glomd %p, glom %p\n",
				  bus->glomd, skb_peek(&bus->glom));
			cnt = brcmf_sdbrcm_rxglom(bus, rxseq);
			brcmf_dbg(GLOM, "rxglom returned %d\n", cnt);
			rxseq += cnt - 1;
			rxleft = (rxleft > cnt) ? (rxleft - cnt) : 1;
			continue;
		}

		/* Try doing single read if we can */
		if (bus->nextlen) {
			u16 nextlen = bus->nextlen;
			bus->nextlen = 0;

			rdlen = len = nextlen << 4;
			brcmf_pad(bus, &pad, &rdlen);

			/*
			 * After the frame is received we have to
			 * distinguish whether it is data
			 * or non-data frame.
			 */
			brcmf_alloc_pkt_and_read(bus, rdlen, &pkt, &rxbuf);
			if (pkt == NULL) {
				/* Give up on data, request rtx of events */
				brcmf_dbg(ERROR, "(nextlen): brcmf_alloc_pkt_and_read failed: len %d rdlen %d expected rxseq %d\n",
					  len, rdlen, rxseq);
				continue;
			}

			if (brcmf_check_rxbuf(bus, pkt, rxbuf, rxseq, nextlen,
					      &len) < 0)
				continue;

			/* Extract software header fields */
			chan = SDPCM_PACKET_CHANNEL(
					&bus->rxhdr[SDPCM_FRAMETAG_LEN]);
			seq = SDPCM_PACKET_SEQUENCE(
					&bus->rxhdr[SDPCM_FRAMETAG_LEN]);
			doff = SDPCM_DOFFSET_VALUE(
					&bus->rxhdr[SDPCM_FRAMETAG_LEN]);
			txmax = SDPCM_WINDOW_VALUE(
					&bus->rxhdr[SDPCM_FRAMETAG_LEN]);

			bus->nextlen =
			    bus->rxhdr[SDPCM_FRAMETAG_LEN +
				       SDPCM_NEXTLEN_OFFSET];
			if ((bus->nextlen << 4) > MAX_RX_DATASZ) {
				brcmf_dbg(INFO, "(nextlen): got frame w/nextlen too large (%d), seq %d\n",
					  bus->nextlen, seq);
				bus->nextlen = 0;
			}

			bus->drvr->rx_readahead_cnt++;

			/* Handle Flow Control */
			fcbits = SDPCM_FCMASK_VALUE(
					&bus->rxhdr[SDPCM_FRAMETAG_LEN]);

			if (bus->flowcontrol != fcbits) {
				if (~bus->flowcontrol & fcbits)
					bus->fc_xoff++;

				if (bus->flowcontrol & ~fcbits)
					bus->fc_xon++;

				bus->fc_rcvd++;
				bus->flowcontrol = fcbits;
			}

			/* Check and update sequence number */
			if (rxseq != seq) {
				brcmf_dbg(INFO, "(nextlen): rx_seq %d, expected %d\n",
					  seq, rxseq);
				bus->rx_badseq++;
				rxseq = seq;
			}

			/* Check window for sanity */
			if ((u8) (txmax - bus->tx_seq) > 0x40) {
				brcmf_dbg(ERROR, "got unlikely tx max %d with tx_seq %d\n",
					  txmax, bus->tx_seq);
				txmax = bus->tx_seq + 2;
			}
			bus->tx_max = txmax;

#ifdef BCMDBG
			if (BRCMF_BYTES_ON() && BRCMF_DATA_ON()) {
				printk(KERN_DEBUG "Rx Data:\n");
				print_hex_dump_bytes("", DUMP_PREFIX_OFFSET,
						     rxbuf, len);
			} else if (BRCMF_HDRS_ON()) {
				printk(KERN_DEBUG "RxHdr:\n");
				print_hex_dump_bytes("", DUMP_PREFIX_OFFSET,
						     bus->rxhdr, SDPCM_HDRLEN);
			}
#endif

			if (chan == SDPCM_CONTROL_CHANNEL) {
				brcmf_dbg(ERROR, "(nextlen): readahead on control packet %d?\n",
					  seq);
				/* Force retry w/normal header read */
				bus->nextlen = 0;
				brcmf_sdbrcm_rxfail(bus, false, true);
				brcmf_sdbrcm_pktfree2(bus, pkt);
				continue;
			}

			/* Validate data offset */
			if ((doff < SDPCM_HDRLEN) || (doff > len)) {
				brcmf_dbg(ERROR, "(nextlen): bad data offset %d: HW len %d min %d\n",
					  doff, len, SDPCM_HDRLEN);
				brcmf_sdbrcm_rxfail(bus, false, false);
				brcmf_sdbrcm_pktfree2(bus, pkt);
				continue;
			}

			/* All done with this one -- now deliver the packet */
			goto deliver;
		}

		/* Read frame header (hardware and software) */
		sdret = brcmf_sdcard_recv_buf(bus->sdiodev, bus->sdiodev->sbwad,
					      SDIO_FUNC_2, F2SYNC, bus->rxhdr,
					      BRCMF_FIRSTREAD);
		bus->f2rxhdrs++;

		if (sdret < 0) {
			brcmf_dbg(ERROR, "RXHEADER FAILED: %d\n", sdret);
			bus->rx_hdrfail++;
			brcmf_sdbrcm_rxfail(bus, true, true);
			continue;
		}
#ifdef BCMDBG
		if (BRCMF_BYTES_ON() || BRCMF_HDRS_ON()) {
			printk(KERN_DEBUG "RxHdr:\n");
			print_hex_dump_bytes("", DUMP_PREFIX_OFFSET,
					     bus->rxhdr, SDPCM_HDRLEN);
		}
#endif

		/* Extract hardware header fields */
		len = get_unaligned_le16(bus->rxhdr);
		check = get_unaligned_le16(bus->rxhdr + sizeof(u16));

		/* All zeros means no more frames */
		if (!(len | check)) {
			*finished = true;
			break;
		}

		/* Validate check bytes */
		if ((u16) ~(len ^ check)) {
			brcmf_dbg(ERROR, "HW hdr err: len/check 0x%04x/0x%04x\n",
				  len, check);
			bus->rx_badhdr++;
			brcmf_sdbrcm_rxfail(bus, false, false);
			continue;
		}

		/* Validate frame length */
		if (len < SDPCM_HDRLEN) {
			brcmf_dbg(ERROR, "HW hdr length invalid: %d\n", len);
			continue;
		}

		/* Extract software header fields */
		chan = SDPCM_PACKET_CHANNEL(&bus->rxhdr[SDPCM_FRAMETAG_LEN]);
		seq = SDPCM_PACKET_SEQUENCE(&bus->rxhdr[SDPCM_FRAMETAG_LEN]);
		doff = SDPCM_DOFFSET_VALUE(&bus->rxhdr[SDPCM_FRAMETAG_LEN]);
		txmax = SDPCM_WINDOW_VALUE(&bus->rxhdr[SDPCM_FRAMETAG_LEN]);

		/* Validate data offset */
		if ((doff < SDPCM_HDRLEN) || (doff > len)) {
			brcmf_dbg(ERROR, "Bad data offset %d: HW len %d, min %d seq %d\n",
				  doff, len, SDPCM_HDRLEN, seq);
			bus->rx_badhdr++;
			brcmf_sdbrcm_rxfail(bus, false, false);
			continue;
		}

		/* Save the readahead length if there is one */
		bus->nextlen =
		    bus->rxhdr[SDPCM_FRAMETAG_LEN + SDPCM_NEXTLEN_OFFSET];
		if ((bus->nextlen << 4) > MAX_RX_DATASZ) {
			brcmf_dbg(INFO, "(nextlen): got frame w/nextlen too large (%d), seq %d\n",
				  bus->nextlen, seq);
			bus->nextlen = 0;
		}

		/* Handle Flow Control */
		fcbits = SDPCM_FCMASK_VALUE(&bus->rxhdr[SDPCM_FRAMETAG_LEN]);

		if (bus->flowcontrol != fcbits) {
			if (~bus->flowcontrol & fcbits)
				bus->fc_xoff++;

			if (bus->flowcontrol & ~fcbits)
				bus->fc_xon++;

			bus->fc_rcvd++;
			bus->flowcontrol = fcbits;
		}

		/* Check and update sequence number */
		if (rxseq != seq) {
			brcmf_dbg(INFO, "rx_seq %d, expected %d\n", seq, rxseq);
			bus->rx_badseq++;
			rxseq = seq;
		}

		/* Check window for sanity */
		if ((u8) (txmax - bus->tx_seq) > 0x40) {
			brcmf_dbg(ERROR, "unlikely tx max %d with tx_seq %d\n",
				  txmax, bus->tx_seq);
			txmax = bus->tx_seq + 2;
		}
		bus->tx_max = txmax;

		/* Call a separate function for control frames */
		if (chan == SDPCM_CONTROL_CHANNEL) {
			brcmf_sdbrcm_read_control(bus, bus->rxhdr, len, doff);
			continue;
		}

		/* precondition: chan is either SDPCM_DATA_CHANNEL,
		   SDPCM_EVENT_CHANNEL, SDPCM_TEST_CHANNEL or
		   SDPCM_GLOM_CHANNEL */

		/* Length to read */
		rdlen = (len > BRCMF_FIRSTREAD) ? (len - BRCMF_FIRSTREAD) : 0;

		/* May pad read to blocksize for efficiency */
		if (bus->roundup && bus->blocksize &&
			(rdlen > bus->blocksize)) {
			pad = bus->blocksize - (rdlen % bus->blocksize);
			if ((pad <= bus->roundup) && (pad < bus->blocksize) &&
			    ((rdlen + pad + BRCMF_FIRSTREAD) < MAX_RX_DATASZ))
				rdlen += pad;
		} else if (rdlen % BRCMF_SDALIGN) {
			rdlen += BRCMF_SDALIGN - (rdlen % BRCMF_SDALIGN);
		}

		/* Satisfy length-alignment requirements */
		if (rdlen & (ALIGNMENT - 1))
			rdlen = roundup(rdlen, ALIGNMENT);

		if ((rdlen + BRCMF_FIRSTREAD) > MAX_RX_DATASZ) {
			/* Too long -- skip this frame */
			brcmf_dbg(ERROR, "too long: len %d rdlen %d\n",
				  len, rdlen);
			bus->drvr->rx_errors++;
			bus->rx_toolong++;
			brcmf_sdbrcm_rxfail(bus, false, false);
			continue;
		}

		pkt = brcmu_pkt_buf_get_skb(rdlen +
					    BRCMF_FIRSTREAD + BRCMF_SDALIGN);
		if (!pkt) {
			/* Give up on data, request rtx of events */
			brcmf_dbg(ERROR, "brcmu_pkt_buf_get_skb failed: rdlen %d chan %d\n",
				  rdlen, chan);
			bus->drvr->rx_dropped++;
			brcmf_sdbrcm_rxfail(bus, false, RETRYCHAN(chan));
			continue;
		}

		/* Leave room for what we already read, and align remainder */
		skb_pull(pkt, BRCMF_FIRSTREAD);
		pkt_align(pkt, rdlen, BRCMF_SDALIGN);

		/* Read the remaining frame data */
		sdret = brcmf_sdcard_recv_pkt(bus->sdiodev, bus->sdiodev->sbwad,
					      SDIO_FUNC_2, F2SYNC, pkt);
		bus->f2rxdata++;

		if (sdret < 0) {
			brcmf_dbg(ERROR, "read %d %s bytes failed: %d\n", rdlen,
				  ((chan == SDPCM_EVENT_CHANNEL) ? "event"
				   : ((chan == SDPCM_DATA_CHANNEL) ? "data"
				      : "test")), sdret);
			brcmu_pkt_buf_free_skb(pkt);
			bus->drvr->rx_errors++;
			brcmf_sdbrcm_rxfail(bus, true, RETRYCHAN(chan));
			continue;
		}

		/* Copy the already-read portion */
		skb_push(pkt, BRCMF_FIRSTREAD);
		memcpy(pkt->data, bus->rxhdr, BRCMF_FIRSTREAD);

#ifdef BCMDBG
		if (BRCMF_BYTES_ON() && BRCMF_DATA_ON()) {
			printk(KERN_DEBUG "Rx Data:\n");
			print_hex_dump_bytes("", DUMP_PREFIX_OFFSET,
					     pkt->data, len);
		}
#endif

deliver:
		/* Save superframe descriptor and allocate packet frame */
		if (chan == SDPCM_GLOM_CHANNEL) {
			if (SDPCM_GLOMDESC(&bus->rxhdr[SDPCM_FRAMETAG_LEN])) {
				brcmf_dbg(GLOM, "glom descriptor, %d bytes:\n",
					  len);
#ifdef BCMDBG
				if (BRCMF_GLOM_ON()) {
					printk(KERN_DEBUG "Glom Data:\n");
					print_hex_dump_bytes("",
							     DUMP_PREFIX_OFFSET,
							     pkt->data, len);
				}
#endif
				__skb_trim(pkt, len);
				skb_pull(pkt, SDPCM_HDRLEN);
				bus->glomd = pkt;
			} else {
				brcmf_dbg(ERROR, "%s: glom superframe w/o "
					  "descriptor!\n", __func__);
				brcmf_sdbrcm_rxfail(bus, false, false);
			}
			continue;
		}

		/* Fill in packet len and prio, deliver upward */
		__skb_trim(pkt, len);
		skb_pull(pkt, doff);

		if (pkt->len == 0) {
			brcmu_pkt_buf_free_skb(pkt);
			continue;
		} else if (brcmf_proto_hdrpull(bus->drvr, &ifidx, pkt) != 0) {
			brcmf_dbg(ERROR, "rx protocol error\n");
			brcmu_pkt_buf_free_skb(pkt);
			bus->drvr->rx_errors++;
			continue;
		}

		/* Unlock during rx call */
		up(&bus->sdsem);
		brcmf_rx_packet(bus->drvr, ifidx, pkt);
		down(&bus->sdsem);
	}
	rxcount = maxframes - rxleft;
#ifdef BCMDBG
	/* Message if we hit the limit */
	if (!rxleft)
		brcmf_dbg(DATA, "hit rx limit of %d frames\n",
			  maxframes);
	else
#endif				/* BCMDBG */
		brcmf_dbg(DATA, "processed %d frames\n", rxcount);
	/* Back off rxseq if awaiting rtx, update rx_seq */
	if (bus->rxskip)
		rxseq--;
	bus->rx_seq = rxseq;

	return rxcount;
}

static void
brcmf_sdbrcm_wait_for_event(struct brcmf_sdio *bus, bool *lockvar)
{
	up(&bus->sdsem);
	wait_event_interruptible_timeout(bus->ctrl_wait,
					 (*lockvar == false), HZ * 2);
	down(&bus->sdsem);
	return;
}

static void
brcmf_sdbrcm_wait_event_wakeup(struct brcmf_sdio *bus)
{
	if (waitqueue_active(&bus->ctrl_wait))
		wake_up_interruptible(&bus->ctrl_wait);
	return;
}

/* Writes a HW/SW header into the packet and sends it. */
/* Assumes: (a) header space already there, (b) caller holds lock */
static int brcmf_sdbrcm_txpkt(struct brcmf_sdio *bus, struct sk_buff *pkt,
			      uint chan, bool free_pkt)
{
	int ret;
	u8 *frame;
	u16 len, pad = 0;
	u32 swheader;
	struct sk_buff *new;
	int i;

	brcmf_dbg(TRACE, "Enter\n");

	frame = (u8 *) (pkt->data);

	/* Add alignment padding, allocate new packet if needed */
	pad = ((unsigned long)frame % BRCMF_SDALIGN);
	if (pad) {
		if (skb_headroom(pkt) < pad) {
			brcmf_dbg(INFO, "insufficient headroom %d for %d pad\n",
				  skb_headroom(pkt), pad);
			bus->drvr->tx_realloc++;
			new = brcmu_pkt_buf_get_skb(pkt->len + BRCMF_SDALIGN);
			if (!new) {
				brcmf_dbg(ERROR, "couldn't allocate new %d-byte packet\n",
					  pkt->len + BRCMF_SDALIGN);
				ret = -ENOMEM;
				goto done;
			}

			pkt_align(new, pkt->len, BRCMF_SDALIGN);
			memcpy(new->data, pkt->data, pkt->len);
			if (free_pkt)
				brcmu_pkt_buf_free_skb(pkt);
			/* free the pkt if canned one is not used */
			free_pkt = true;
			pkt = new;
			frame = (u8 *) (pkt->data);
			/* precondition: (frame % BRCMF_SDALIGN) == 0) */
			pad = 0;
		} else {
			skb_push(pkt, pad);
			frame = (u8 *) (pkt->data);
			/* precondition: pad + SDPCM_HDRLEN <= pkt->len */
			memset(frame, 0, pad + SDPCM_HDRLEN);
		}
	}
	/* precondition: pad < BRCMF_SDALIGN */

	/* Hardware tag: 2 byte len followed by 2 byte ~len check (all LE) */
	len = (u16) (pkt->len);
	*(__le16 *) frame = cpu_to_le16(len);
	*(((__le16 *) frame) + 1) = cpu_to_le16(~len);

	/* Software tag: channel, sequence number, data offset */
	swheader =
	    ((chan << SDPCM_CHANNEL_SHIFT) & SDPCM_CHANNEL_MASK) | bus->tx_seq |
	    (((pad +
	       SDPCM_HDRLEN) << SDPCM_DOFFSET_SHIFT) & SDPCM_DOFFSET_MASK);

	put_unaligned_le32(swheader, frame + SDPCM_FRAMETAG_LEN);
	put_unaligned_le32(0, frame + SDPCM_FRAMETAG_LEN + sizeof(swheader));

#ifdef BCMDBG
	tx_packets[pkt->priority]++;
	if (BRCMF_BYTES_ON() &&
	    (((BRCMF_CTL_ON() && (chan == SDPCM_CONTROL_CHANNEL)) ||
	      (BRCMF_DATA_ON() && (chan != SDPCM_CONTROL_CHANNEL))))) {
		printk(KERN_DEBUG "Tx Frame:\n");
		print_hex_dump_bytes("", DUMP_PREFIX_OFFSET, frame, len);
	} else if (BRCMF_HDRS_ON()) {
		printk(KERN_DEBUG "TxHdr:\n");
		print_hex_dump_bytes("", DUMP_PREFIX_OFFSET,
				     frame, min_t(u16, len, 16));
	}
#endif

	/* Raise len to next SDIO block to eliminate tail command */
	if (bus->roundup && bus->blocksize && (len > bus->blocksize)) {
		u16 pad = bus->blocksize - (len % bus->blocksize);
		if ((pad <= bus->roundup) && (pad < bus->blocksize))
				len += pad;
	} else if (len % BRCMF_SDALIGN) {
		len += BRCMF_SDALIGN - (len % BRCMF_SDALIGN);
	}

	/* Some controllers have trouble with odd bytes -- round to even */
	if (len & (ALIGNMENT - 1))
			len = roundup(len, ALIGNMENT);

	ret = brcmf_sdcard_send_pkt(bus->sdiodev, bus->sdiodev->sbwad,
				    SDIO_FUNC_2, F2SYNC, pkt);
	bus->f2txdata++;

	if (ret < 0) {
		/* On failure, abort the command and terminate the frame */
		brcmf_dbg(INFO, "sdio error %d, abort command and terminate frame\n",
			  ret);
		bus->tx_sderrs++;

		brcmf_sdcard_abort(bus->sdiodev, SDIO_FUNC_2);
		brcmf_sdcard_cfg_write(bus->sdiodev, SDIO_FUNC_1,
				 SBSDIO_FUNC1_FRAMECTRL, SFC_WF_TERM,
				 NULL);
		bus->f1regdata++;

		for (i = 0; i < 3; i++) {
			u8 hi, lo;
			hi = brcmf_sdcard_cfg_read(bus->sdiodev,
					     SDIO_FUNC_1,
					     SBSDIO_FUNC1_WFRAMEBCHI,
					     NULL);
			lo = brcmf_sdcard_cfg_read(bus->sdiodev,
					     SDIO_FUNC_1,
					     SBSDIO_FUNC1_WFRAMEBCLO,
					     NULL);
			bus->f1regdata += 2;
			if ((hi == 0) && (lo == 0))
				break;
		}

	}
	if (ret == 0)
		bus->tx_seq = (bus->tx_seq + 1) % SDPCM_SEQUENCE_WRAP;

done:
	/* restore pkt buffer pointer before calling tx complete routine */
	skb_pull(pkt, SDPCM_HDRLEN + pad);
	up(&bus->sdsem);
	brcmf_txcomplete(bus->drvr, pkt, ret != 0);
	down(&bus->sdsem);

	if (free_pkt)
		brcmu_pkt_buf_free_skb(pkt);

	return ret;
}

static uint brcmf_sdbrcm_sendfromq(struct brcmf_sdio *bus, uint maxframes)
{
	struct sk_buff *pkt;
	u32 intstatus = 0;
	uint retries = 0;
	int ret = 0, prec_out;
	uint cnt = 0;
	uint datalen;
	u8 tx_prec_map;

	struct brcmf_pub *drvr = bus->drvr;

	brcmf_dbg(TRACE, "Enter\n");

	tx_prec_map = ~bus->flowcontrol;

	/* Send frames until the limit or some other event */
	for (cnt = 0; (cnt < maxframes) && data_ok(bus); cnt++) {
		spin_lock_bh(&bus->txqlock);
		pkt = brcmu_pktq_mdeq(&bus->txq, tx_prec_map, &prec_out);
		if (pkt == NULL) {
			spin_unlock_bh(&bus->txqlock);
			break;
		}
		spin_unlock_bh(&bus->txqlock);
		datalen = pkt->len - SDPCM_HDRLEN;

		ret = brcmf_sdbrcm_txpkt(bus, pkt, SDPCM_DATA_CHANNEL, true);
		if (ret)
			bus->drvr->tx_errors++;
		else
			bus->drvr->dstats.tx_bytes += datalen;

		/* In poll mode, need to check for other events */
		if (!bus->intr && cnt) {
			/* Check device status, signal pending interrupt */
			r_sdreg32(bus, &intstatus,
				  offsetof(struct sdpcmd_regs, intstatus),
				  &retries);
			bus->f2txdata++;
			if (brcmf_sdcard_regfail(bus->sdiodev))
				break;
			if (intstatus & bus->hostintmask)
				bus->ipend = true;
		}
	}

	/* Deflow-control stack if needed */
	if (drvr->up && (drvr->bus_if->state == BRCMF_BUS_DATA) &&
	    drvr->txoff && (pktq_len(&bus->txq) < TXLOW))
		brcmf_txflowcontrol(drvr, 0, OFF);

	return cnt;
}

static bool brcmf_sdbrcm_dpc(struct brcmf_sdio *bus)
{
	u32 intstatus, newstatus = 0;
	uint retries = 0;
	uint rxlimit = bus->rxbound;	/* Rx frames to read before resched */
	uint txlimit = bus->txbound;	/* Tx frames to send before resched */
	uint framecnt = 0;	/* Temporary counter of tx/rx frames */
	bool rxdone = true;	/* Flag for no more read data */
	bool resched = false;	/* Flag indicating resched wanted */

	brcmf_dbg(TRACE, "Enter\n");

	/* Start with leftover status bits */
	intstatus = bus->intstatus;

	down(&bus->sdsem);

	/* If waiting for HTAVAIL, check status */
	if (bus->clkstate == CLK_PENDING) {
		int err;
		u8 clkctl, devctl = 0;

#ifdef BCMDBG
		/* Check for inconsistent device control */
		devctl = brcmf_sdcard_cfg_read(bus->sdiodev, SDIO_FUNC_1,
					       SBSDIO_DEVICE_CTL, &err);
		if (err) {
			brcmf_dbg(ERROR, "error reading DEVCTL: %d\n", err);
			bus->drvr->bus_if->state = BRCMF_BUS_DOWN;
		}
#endif				/* BCMDBG */

		/* Read CSR, if clock on switch to AVAIL, else ignore */
		clkctl = brcmf_sdcard_cfg_read(bus->sdiodev, SDIO_FUNC_1,
					       SBSDIO_FUNC1_CHIPCLKCSR, &err);
		if (err) {
			brcmf_dbg(ERROR, "error reading CSR: %d\n",
				  err);
			bus->drvr->bus_if->state = BRCMF_BUS_DOWN;
		}

		brcmf_dbg(INFO, "DPC: PENDING, devctl 0x%02x clkctl 0x%02x\n",
			  devctl, clkctl);

		if (SBSDIO_HTAV(clkctl)) {
			devctl = brcmf_sdcard_cfg_read(bus->sdiodev,
						       SDIO_FUNC_1,
						       SBSDIO_DEVICE_CTL, &err);
			if (err) {
				brcmf_dbg(ERROR, "error reading DEVCTL: %d\n",
					  err);
				bus->drvr->bus_if->state = BRCMF_BUS_DOWN;
			}
			devctl &= ~SBSDIO_DEVCTL_CA_INT_ONLY;
			brcmf_sdcard_cfg_write(bus->sdiodev, SDIO_FUNC_1,
				SBSDIO_DEVICE_CTL, devctl, &err);
			if (err) {
				brcmf_dbg(ERROR, "error writing DEVCTL: %d\n",
					  err);
				bus->drvr->bus_if->state = BRCMF_BUS_DOWN;
			}
			bus->clkstate = CLK_AVAIL;
		} else {
			goto clkwait;
		}
	}

	bus_wake(bus);

	/* Make sure backplane clock is on */
	brcmf_sdbrcm_clkctl(bus, CLK_AVAIL, true);
	if (bus->clkstate == CLK_PENDING)
		goto clkwait;

	/* Pending interrupt indicates new device status */
	if (bus->ipend) {
		bus->ipend = false;
		r_sdreg32(bus, &newstatus,
			  offsetof(struct sdpcmd_regs, intstatus), &retries);
		bus->f1regdata++;
		if (brcmf_sdcard_regfail(bus->sdiodev))
			newstatus = 0;
		newstatus &= bus->hostintmask;
		bus->fcstate = !!(newstatus & I_HMB_FC_STATE);
		if (newstatus) {
			w_sdreg32(bus, newstatus,
				  offsetof(struct sdpcmd_regs, intstatus),
				  &retries);
			bus->f1regdata++;
		}
	}

	/* Merge new bits with previous */
	intstatus |= newstatus;
	bus->intstatus = 0;

	/* Handle flow-control change: read new state in case our ack
	 * crossed another change interrupt.  If change still set, assume
	 * FC ON for safety, let next loop through do the debounce.
	 */
	if (intstatus & I_HMB_FC_CHANGE) {
		intstatus &= ~I_HMB_FC_CHANGE;
		w_sdreg32(bus, I_HMB_FC_CHANGE,
			  offsetof(struct sdpcmd_regs, intstatus), &retries);

		r_sdreg32(bus, &newstatus,
			  offsetof(struct sdpcmd_regs, intstatus), &retries);
		bus->f1regdata += 2;
		bus->fcstate =
		    !!(newstatus & (I_HMB_FC_STATE | I_HMB_FC_CHANGE));
		intstatus |= (newstatus & bus->hostintmask);
	}

	/* Handle host mailbox indication */
	if (intstatus & I_HMB_HOST_INT) {
		intstatus &= ~I_HMB_HOST_INT;
		intstatus |= brcmf_sdbrcm_hostmail(bus);
	}

	/* Generally don't ask for these, can get CRC errors... */
	if (intstatus & I_WR_OOSYNC) {
		brcmf_dbg(ERROR, "Dongle reports WR_OOSYNC\n");
		intstatus &= ~I_WR_OOSYNC;
	}

	if (intstatus & I_RD_OOSYNC) {
		brcmf_dbg(ERROR, "Dongle reports RD_OOSYNC\n");
		intstatus &= ~I_RD_OOSYNC;
	}

	if (intstatus & I_SBINT) {
		brcmf_dbg(ERROR, "Dongle reports SBINT\n");
		intstatus &= ~I_SBINT;
	}

	/* Would be active due to wake-wlan in gSPI */
	if (intstatus & I_CHIPACTIVE) {
		brcmf_dbg(INFO, "Dongle reports CHIPACTIVE\n");
		intstatus &= ~I_CHIPACTIVE;
	}

	/* Ignore frame indications if rxskip is set */
	if (bus->rxskip)
		intstatus &= ~I_HMB_FRAME_IND;

	/* On frame indication, read available frames */
	if (PKT_AVAILABLE()) {
		framecnt = brcmf_sdbrcm_readframes(bus, rxlimit, &rxdone);
		if (rxdone || bus->rxskip)
			intstatus &= ~I_HMB_FRAME_IND;
		rxlimit -= min(framecnt, rxlimit);
	}

	/* Keep still-pending events for next scheduling */
	bus->intstatus = intstatus;

clkwait:
	if (data_ok(bus) && bus->ctrl_frame_stat &&
		(bus->clkstate == CLK_AVAIL)) {
		int ret, i;

		ret = brcmf_sdcard_send_buf(bus->sdiodev, bus->sdiodev->sbwad,
			SDIO_FUNC_2, F2SYNC, (u8 *) bus->ctrl_frame_buf,
			(u32) bus->ctrl_frame_len);

		if (ret < 0) {
			/* On failure, abort the command and
				terminate the frame */
			brcmf_dbg(INFO, "sdio error %d, abort command and terminate frame\n",
				  ret);
			bus->tx_sderrs++;

			brcmf_sdcard_abort(bus->sdiodev, SDIO_FUNC_2);

			brcmf_sdcard_cfg_write(bus->sdiodev, SDIO_FUNC_1,
					 SBSDIO_FUNC1_FRAMECTRL, SFC_WF_TERM,
					 NULL);
			bus->f1regdata++;

			for (i = 0; i < 3; i++) {
				u8 hi, lo;
				hi = brcmf_sdcard_cfg_read(bus->sdiodev,
						     SDIO_FUNC_1,
						     SBSDIO_FUNC1_WFRAMEBCHI,
						     NULL);
				lo = brcmf_sdcard_cfg_read(bus->sdiodev,
						     SDIO_FUNC_1,
						     SBSDIO_FUNC1_WFRAMEBCLO,
						     NULL);
				bus->f1regdata += 2;
				if ((hi == 0) && (lo == 0))
					break;
			}

		}
		if (ret == 0)
			bus->tx_seq = (bus->tx_seq + 1) % SDPCM_SEQUENCE_WRAP;

		brcmf_dbg(INFO, "Return_dpc value is : %d\n", ret);
		bus->ctrl_frame_stat = false;
		brcmf_sdbrcm_wait_event_wakeup(bus);
	}
	/* Send queued frames (limit 1 if rx may still be pending) */
	else if ((bus->clkstate == CLK_AVAIL) && !bus->fcstate &&
		 brcmu_pktq_mlen(&bus->txq, ~bus->flowcontrol) && txlimit
		 && data_ok(bus)) {
		framecnt = rxdone ? txlimit : min(txlimit, bus->txminmax);
		framecnt = brcmf_sdbrcm_sendfromq(bus, framecnt);
		txlimit -= framecnt;
	}

	/* Resched if events or tx frames are pending,
		 else await next interrupt */
	/* On failed register access, all bets are off:
		 no resched or interrupts */
	if ((bus->drvr->bus_if->state == BRCMF_BUS_DOWN) ||
	    brcmf_sdcard_regfail(bus->sdiodev)) {
		brcmf_dbg(ERROR, "failed backplane access over SDIO, halting operation %d\n",
			  brcmf_sdcard_regfail(bus->sdiodev));
		bus->drvr->bus_if->state = BRCMF_BUS_DOWN;
		bus->intstatus = 0;
	} else if (bus->clkstate == CLK_PENDING) {
		brcmf_dbg(INFO, "rescheduled due to CLK_PENDING awaiting I_CHIPACTIVE interrupt\n");
		resched = true;
	} else if (bus->intstatus || bus->ipend ||
		(!bus->fcstate && brcmu_pktq_mlen(&bus->txq, ~bus->flowcontrol)
		 && data_ok(bus)) || PKT_AVAILABLE()) {
		resched = true;
	}

	bus->dpc_sched = resched;

	/* If we're done for now, turn off clock request. */
	if ((bus->clkstate != CLK_PENDING)
	    && bus->idletime == BRCMF_IDLE_IMMEDIATE) {
		bus->activity = false;
		brcmf_sdbrcm_clkctl(bus, CLK_NONE, false);
	}

	up(&bus->sdsem);

	return resched;
}

static int brcmf_sdbrcm_dpc_thread(void *data)
{
	struct brcmf_sdio *bus = (struct brcmf_sdio *) data;

	allow_signal(SIGTERM);
	/* Run until signal received */
	while (1) {
		if (kthread_should_stop())
			break;
		if (!wait_for_completion_interruptible(&bus->dpc_wait)) {
			/* Call bus dpc unless it indicated down
			(then clean stop) */
			if (bus->drvr->bus_if->state != BRCMF_BUS_DOWN) {
				if (brcmf_sdbrcm_dpc(bus))
					complete(&bus->dpc_wait);
			} else {
				/* after stopping the bus, exit thread */
				brcmf_sdbrcm_bus_stop(bus->sdiodev->dev);
				bus->dpc_tsk = NULL;
				break;
			}
		} else
			break;
	}
	return 0;
}

int brcmf_sdbrcm_bus_txdata(struct device *dev, struct sk_buff *pkt)
{
	int ret = -EBADE;
	uint datalen, prec;
	struct brcmf_bus *bus_if = dev_get_drvdata(dev);
	struct brcmf_sdio_dev *sdiodev = bus_if->bus_priv;
	struct brcmf_sdio *bus = sdiodev->bus;

	brcmf_dbg(TRACE, "Enter\n");

	datalen = pkt->len;

	/* Add space for the header */
	skb_push(pkt, SDPCM_HDRLEN);
	/* precondition: IS_ALIGNED((unsigned long)(pkt->data), 2) */

	prec = prio2prec((pkt->priority & PRIOMASK));

	/* Check for existing queue, current flow-control,
			 pending event, or pending clock */
	brcmf_dbg(TRACE, "deferring pktq len %d\n", pktq_len(&bus->txq));
	bus->fcqueued++;

	/* Priority based enq */
	spin_lock_bh(&bus->txqlock);
	if (brcmf_c_prec_enq(bus->drvr, &bus->txq, pkt, prec) == false) {
		skb_pull(pkt, SDPCM_HDRLEN);
		brcmf_txcomplete(bus->drvr, pkt, false);
		brcmu_pkt_buf_free_skb(pkt);
		brcmf_dbg(ERROR, "out of bus->txq !!!\n");
		ret = -ENOSR;
	} else {
		ret = 0;
	}
	spin_unlock_bh(&bus->txqlock);

	if (pktq_len(&bus->txq) >= TXHI)
		brcmf_txflowcontrol(bus->drvr, 0, ON);

#ifdef BCMDBG
	if (pktq_plen(&bus->txq, prec) > qcount[prec])
		qcount[prec] = pktq_plen(&bus->txq, prec);
#endif
	/* Schedule DPC if needed to send queued packet(s) */
	if (!bus->dpc_sched) {
		bus->dpc_sched = true;
		if (bus->dpc_tsk)
			complete(&bus->dpc_wait);
	}

	return ret;
}

static int
brcmf_sdbrcm_membytes(struct brcmf_sdio *bus, bool write, u32 address, u8 *data,
		 uint size)
{
	int bcmerror = 0;
	u32 sdaddr;
	uint dsize;

	/* Determine initial transfer parameters */
	sdaddr = address & SBSDIO_SB_OFT_ADDR_MASK;
	if ((sdaddr + size) & SBSDIO_SBWINDOW_MASK)
		dsize = (SBSDIO_SB_OFT_ADDR_LIMIT - sdaddr);
	else
		dsize = size;

	/* Set the backplane window to include the start address */
	bcmerror = brcmf_sdcard_set_sbaddr_window(bus->sdiodev, address);
	if (bcmerror) {
		brcmf_dbg(ERROR, "window change failed\n");
		goto xfer_done;
	}

	/* Do the transfer(s) */
	while (size) {
		brcmf_dbg(INFO, "%s %d bytes at offset 0x%08x in window 0x%08x\n",
			  write ? "write" : "read", dsize,
			  sdaddr, address & SBSDIO_SBWINDOW_MASK);
		bcmerror = brcmf_sdcard_rwdata(bus->sdiodev, write,
					       sdaddr, data, dsize);
		if (bcmerror) {
			brcmf_dbg(ERROR, "membytes transfer failed\n");
			break;
		}

		/* Adjust for next transfer (if any) */
		size -= dsize;
		if (size) {
			data += dsize;
			address += dsize;
			bcmerror = brcmf_sdcard_set_sbaddr_window(bus->sdiodev,
								  address);
			if (bcmerror) {
				brcmf_dbg(ERROR, "window change failed\n");
				break;
			}
			sdaddr = 0;
			dsize = min_t(uint, SBSDIO_SB_OFT_ADDR_LIMIT, size);
		}
	}

xfer_done:
	/* Return the window to backplane enumeration space for core access */
	if (brcmf_sdcard_set_sbaddr_window(bus->sdiodev, bus->sdiodev->sbwad))
		brcmf_dbg(ERROR, "FAILED to set window back to 0x%x\n",
			  bus->sdiodev->sbwad);

	return bcmerror;
}

#ifdef BCMDBG
#define CONSOLE_LINE_MAX	192

static int brcmf_sdbrcm_readconsole(struct brcmf_sdio *bus)
{
	struct brcmf_console *c = &bus->console;
	u8 line[CONSOLE_LINE_MAX], ch;
	u32 n, idx, addr;
	int rv;

	/* Don't do anything until FWREADY updates console address */
	if (bus->console_addr == 0)
		return 0;

	/* Read console log struct */
	addr = bus->console_addr + offsetof(struct rte_console, log_le);
	rv = brcmf_sdbrcm_membytes(bus, false, addr, (u8 *)&c->log_le,
				   sizeof(c->log_le));
	if (rv < 0)
		return rv;

	/* Allocate console buffer (one time only) */
	if (c->buf == NULL) {
		c->bufsize = le32_to_cpu(c->log_le.buf_size);
		c->buf = kmalloc(c->bufsize, GFP_ATOMIC);
		if (c->buf == NULL)
			return -ENOMEM;
	}

	idx = le32_to_cpu(c->log_le.idx);

	/* Protect against corrupt value */
	if (idx > c->bufsize)
		return -EBADE;

	/* Skip reading the console buffer if the index pointer
	 has not moved */
	if (idx == c->last)
		return 0;

	/* Read the console buffer */
	addr = le32_to_cpu(c->log_le.buf);
	rv = brcmf_sdbrcm_membytes(bus, false, addr, c->buf, c->bufsize);
	if (rv < 0)
		return rv;

	while (c->last != idx) {
		for (n = 0; n < CONSOLE_LINE_MAX - 2; n++) {
			if (c->last == idx) {
				/* This would output a partial line.
				 * Instead, back up
				 * the buffer pointer and output this
				 * line next time around.
				 */
				if (c->last >= n)
					c->last -= n;
				else
					c->last = c->bufsize - n;
				goto break2;
			}
			ch = c->buf[c->last];
			c->last = (c->last + 1) % c->bufsize;
			if (ch == '\n')
				break;
			line[n] = ch;
		}

		if (n > 0) {
			if (line[n - 1] == '\r')
				n--;
			line[n] = 0;
			printk(KERN_DEBUG "CONSOLE: %s\n", line);
		}
	}
break2:

	return 0;
}
#endif				/* BCMDBG */

static int brcmf_tx_frame(struct brcmf_sdio *bus, u8 *frame, u16 len)
{
	int i;
	int ret;

	bus->ctrl_frame_stat = false;
	ret = brcmf_sdcard_send_buf(bus->sdiodev, bus->sdiodev->sbwad,
				    SDIO_FUNC_2, F2SYNC, frame, len);

	if (ret < 0) {
		/* On failure, abort the command and terminate the frame */
		brcmf_dbg(INFO, "sdio error %d, abort command and terminate frame\n",
			  ret);
		bus->tx_sderrs++;

		brcmf_sdcard_abort(bus->sdiodev, SDIO_FUNC_2);

		brcmf_sdcard_cfg_write(bus->sdiodev, SDIO_FUNC_1,
				       SBSDIO_FUNC1_FRAMECTRL,
				       SFC_WF_TERM, NULL);
		bus->f1regdata++;

		for (i = 0; i < 3; i++) {
			u8 hi, lo;
			hi = brcmf_sdcard_cfg_read(bus->sdiodev, SDIO_FUNC_1,
						   SBSDIO_FUNC1_WFRAMEBCHI,
						   NULL);
			lo = brcmf_sdcard_cfg_read(bus->sdiodev, SDIO_FUNC_1,
						   SBSDIO_FUNC1_WFRAMEBCLO,
						   NULL);
			bus->f1regdata += 2;
			if (hi == 0 && lo == 0)
				break;
		}
		return ret;
	}

	bus->tx_seq = (bus->tx_seq + 1) % SDPCM_SEQUENCE_WRAP;

	return ret;
}

int
brcmf_sdbrcm_bus_txctl(struct device *dev, unsigned char *msg, uint msglen)
{
	u8 *frame;
	u16 len;
	u32 swheader;
	uint retries = 0;
	u8 doff = 0;
	int ret = -1;
	struct brcmf_bus *bus_if = dev_get_drvdata(dev);
	struct brcmf_sdio_dev *sdiodev = bus_if->bus_priv;
	struct brcmf_sdio *bus = sdiodev->bus;

	brcmf_dbg(TRACE, "Enter\n");

	/* Back the pointer to make a room for bus header */
	frame = msg - SDPCM_HDRLEN;
	len = (msglen += SDPCM_HDRLEN);

	/* Add alignment padding (optional for ctl frames) */
	doff = ((unsigned long)frame % BRCMF_SDALIGN);
	if (doff) {
		frame -= doff;
		len += doff;
		msglen += doff;
		memset(frame, 0, doff + SDPCM_HDRLEN);
	}
	/* precondition: doff < BRCMF_SDALIGN */
	doff += SDPCM_HDRLEN;

	/* Round send length to next SDIO block */
	if (bus->roundup && bus->blocksize && (len > bus->blocksize)) {
		u16 pad = bus->blocksize - (len % bus->blocksize);
		if ((pad <= bus->roundup) && (pad < bus->blocksize))
			len += pad;
	} else if (len % BRCMF_SDALIGN) {
		len += BRCMF_SDALIGN - (len % BRCMF_SDALIGN);
	}

	/* Satisfy length-alignment requirements */
	if (len & (ALIGNMENT - 1))
		len = roundup(len, ALIGNMENT);

	/* precondition: IS_ALIGNED((unsigned long)frame, 2) */

	/* Need to lock here to protect txseq and SDIO tx calls */
	down(&bus->sdsem);

	bus_wake(bus);

	/* Make sure backplane clock is on */
	brcmf_sdbrcm_clkctl(bus, CLK_AVAIL, false);

	/* Hardware tag: 2 byte len followed by 2 byte ~len check (all LE) */
	*(__le16 *) frame = cpu_to_le16((u16) msglen);
	*(((__le16 *) frame) + 1) = cpu_to_le16(~msglen);

	/* Software tag: channel, sequence number, data offset */
	swheader =
	    ((SDPCM_CONTROL_CHANNEL << SDPCM_CHANNEL_SHIFT) &
	     SDPCM_CHANNEL_MASK)
	    | bus->tx_seq | ((doff << SDPCM_DOFFSET_SHIFT) &
			     SDPCM_DOFFSET_MASK);
	put_unaligned_le32(swheader, frame + SDPCM_FRAMETAG_LEN);
	put_unaligned_le32(0, frame + SDPCM_FRAMETAG_LEN + sizeof(swheader));

	if (!data_ok(bus)) {
		brcmf_dbg(INFO, "No bus credit bus->tx_max %d, bus->tx_seq %d\n",
			  bus->tx_max, bus->tx_seq);
		bus->ctrl_frame_stat = true;
		/* Send from dpc */
		bus->ctrl_frame_buf = frame;
		bus->ctrl_frame_len = len;

		brcmf_sdbrcm_wait_for_event(bus, &bus->ctrl_frame_stat);

		if (bus->ctrl_frame_stat == false) {
			brcmf_dbg(INFO, "ctrl_frame_stat == false\n");
			ret = 0;
		} else {
			brcmf_dbg(INFO, "ctrl_frame_stat == true\n");
			ret = -1;
		}
	}

	if (ret == -1) {
#ifdef BCMDBG
		if (BRCMF_BYTES_ON() && BRCMF_CTL_ON()) {
			printk(KERN_DEBUG "Tx Frame:\n");
			print_hex_dump_bytes("", DUMP_PREFIX_OFFSET,
					     frame, len);
		} else if (BRCMF_HDRS_ON()) {
			printk(KERN_DEBUG "TxHdr:\n");
			print_hex_dump_bytes("", DUMP_PREFIX_OFFSET,
					     frame, min_t(u16, len, 16));
		}
#endif

		do {
			ret = brcmf_tx_frame(bus, frame, len);
		} while (ret < 0 && retries++ < TXRETRIES);
	}

	if ((bus->idletime == BRCMF_IDLE_IMMEDIATE) && !bus->dpc_sched) {
		bus->activity = false;
		brcmf_sdbrcm_clkctl(bus, CLK_NONE, true);
	}

	up(&bus->sdsem);

	if (ret)
		bus->drvr->tx_ctlerrs++;
	else
		bus->drvr->tx_ctlpkts++;

	return ret ? -EIO : 0;
}

int
brcmf_sdbrcm_bus_rxctl(struct device *dev, unsigned char *msg, uint msglen)
{
	int timeleft;
	uint rxlen = 0;
	bool pending;
	struct brcmf_bus *bus_if = dev_get_drvdata(dev);
	struct brcmf_sdio_dev *sdiodev = bus_if->bus_priv;
	struct brcmf_sdio *bus = sdiodev->bus;

	brcmf_dbg(TRACE, "Enter\n");

	/* Wait until control frame is available */
	timeleft = brcmf_sdbrcm_dcmd_resp_wait(bus, &bus->rxlen, &pending);

	down(&bus->sdsem);
	rxlen = bus->rxlen;
	memcpy(msg, bus->rxctl, min(msglen, rxlen));
	bus->rxlen = 0;
	up(&bus->sdsem);

	if (rxlen) {
		brcmf_dbg(CTL, "resumed on rxctl frame, got %d expected %d\n",
			  rxlen, msglen);
	} else if (timeleft == 0) {
		brcmf_dbg(ERROR, "resumed on timeout\n");
	} else if (pending == true) {
		brcmf_dbg(CTL, "cancelled\n");
		return -ERESTARTSYS;
	} else {
		brcmf_dbg(CTL, "resumed for unknown reason?\n");
	}

	if (rxlen)
		bus->drvr->rx_ctlpkts++;
	else
		bus->drvr->rx_ctlerrs++;

	return rxlen ? (int)rxlen : -ETIMEDOUT;
}

static int brcmf_sdbrcm_downloadvars(struct brcmf_sdio *bus, void *arg, int len)
{
	int bcmerror = 0;

	brcmf_dbg(TRACE, "Enter\n");

	/* Basic sanity checks */
	if (bus->drvr->up) {
		bcmerror = -EISCONN;
		goto err;
	}
	if (!len) {
		bcmerror = -EOVERFLOW;
		goto err;
	}

	/* Free the old ones and replace with passed variables */
	kfree(bus->vars);

	bus->vars = kmalloc(len, GFP_ATOMIC);
	bus->varsz = bus->vars ? len : 0;
	if (bus->vars == NULL) {
		bcmerror = -ENOMEM;
		goto err;
	}

	/* Copy the passed variables, which should include the
		 terminating double-null */
	memcpy(bus->vars, arg, bus->varsz);
err:
	return bcmerror;
}

static int brcmf_sdbrcm_write_vars(struct brcmf_sdio *bus)
{
	int bcmerror = 0;
	u32 varsize;
	u32 varaddr;
	u8 *vbuffer;
	u32 varsizew;
	__le32 varsizew_le;
#ifdef BCMDBG
	char *nvram_ularray;
#endif				/* BCMDBG */

	/* Even if there are no vars are to be written, we still
		 need to set the ramsize. */
	varsize = bus->varsz ? roundup(bus->varsz, 4) : 0;
	varaddr = (bus->ramsize - 4) - varsize;

	if (bus->vars) {
		vbuffer = kzalloc(varsize, GFP_ATOMIC);
		if (!vbuffer)
			return -ENOMEM;

		memcpy(vbuffer, bus->vars, bus->varsz);

		/* Write the vars list */
		bcmerror =
		    brcmf_sdbrcm_membytes(bus, true, varaddr, vbuffer, varsize);
#ifdef BCMDBG
		/* Verify NVRAM bytes */
		brcmf_dbg(INFO, "Compare NVRAM dl & ul; varsize=%d\n", varsize);
		nvram_ularray = kmalloc(varsize, GFP_ATOMIC);
		if (!nvram_ularray)
			return -ENOMEM;

		/* Upload image to verify downloaded contents. */
		memset(nvram_ularray, 0xaa, varsize);

		/* Read the vars list to temp buffer for comparison */
		bcmerror =
		    brcmf_sdbrcm_membytes(bus, false, varaddr, nvram_ularray,
				     varsize);
		if (bcmerror) {
			brcmf_dbg(ERROR, "error %d on reading %d nvram bytes at 0x%08x\n",
				  bcmerror, varsize, varaddr);
		}
		/* Compare the org NVRAM with the one read from RAM */
		if (memcmp(vbuffer, nvram_ularray, varsize))
			brcmf_dbg(ERROR, "Downloaded NVRAM image is corrupted\n");
		else
			brcmf_dbg(ERROR, "Download/Upload/Compare of NVRAM ok\n");

		kfree(nvram_ularray);
#endif				/* BCMDBG */

		kfree(vbuffer);
	}

	/* adjust to the user specified RAM */
	brcmf_dbg(INFO, "Physical memory size: %d\n", bus->ramsize);
	brcmf_dbg(INFO, "Vars are at %d, orig varsize is %d\n",
		  varaddr, varsize);
	varsize = ((bus->ramsize - 4) - varaddr);

	/*
	 * Determine the length token:
	 * Varsize, converted to words, in lower 16-bits, checksum
	 * in upper 16-bits.
	 */
	if (bcmerror) {
		varsizew = 0;
		varsizew_le = cpu_to_le32(0);
	} else {
		varsizew = varsize / 4;
		varsizew = (~varsizew << 16) | (varsizew & 0x0000FFFF);
		varsizew_le = cpu_to_le32(varsizew);
	}

	brcmf_dbg(INFO, "New varsize is %d, length token=0x%08x\n",
		  varsize, varsizew);

	/* Write the length token to the last word */
	bcmerror = brcmf_sdbrcm_membytes(bus, true, (bus->ramsize - 4),
					 (u8 *)&varsizew_le, 4);

	return bcmerror;
}

<<<<<<< HEAD
static int brcmf_sdbrcm_download_state(struct brcmf_bus *bus, bool enter)
=======
static int brcmf_sdbrcm_download_state(struct brcmf_sdio *bus, bool enter)
>>>>>>> d7a4858c
{
	uint retries;
	int bcmerror = 0;
	struct chip_info *ci = bus->ci;

	/* To enter download state, disable ARM and reset SOCRAM.
	 * To exit download state, simply reset ARM (default is RAM boot).
	 */
	if (enter) {
		bus->alp_only = true;

		ci->coredisable(bus->sdiodev, ci, BCMA_CORE_ARM_CM3);

		ci->resetcore(bus->sdiodev, ci, BCMA_CORE_INTERNAL_MEM);

		/* Clear the top bit of memory */
		if (bus->ramsize) {
			u32 zeros = 0;
			brcmf_sdbrcm_membytes(bus, true, bus->ramsize - 4,
					 (u8 *)&zeros, 4);
		}
	} else {
		if (!ci->iscoreup(bus->sdiodev, ci, BCMA_CORE_INTERNAL_MEM)) {
			brcmf_dbg(ERROR, "SOCRAM core is down after reset?\n");
			bcmerror = -EBADE;
			goto fail;
		}

		bcmerror = brcmf_sdbrcm_write_vars(bus);
		if (bcmerror) {
			brcmf_dbg(ERROR, "no vars written to RAM\n");
			bcmerror = 0;
		}

		w_sdreg32(bus, 0xFFFFFFFF,
			  offsetof(struct sdpcmd_regs, intstatus), &retries);

		ci->resetcore(bus->sdiodev, ci, BCMA_CORE_ARM_CM3);

		/* Allow HT Clock now that the ARM is running. */
		bus->alp_only = false;

		bus->drvr->bus_if->state = BRCMF_BUS_LOAD;
	}
fail:
	return bcmerror;
}

static int brcmf_sdbrcm_get_image(char *buf, int len, struct brcmf_sdio *bus)
{
	if (bus->firmware->size < bus->fw_ptr + len)
		len = bus->firmware->size - bus->fw_ptr;

	memcpy(buf, &bus->firmware->data[bus->fw_ptr], len);
	bus->fw_ptr += len;
	return len;
}

static int brcmf_sdbrcm_download_code_file(struct brcmf_sdio *bus)
{
	int offset = 0;
	uint len;
	u8 *memblock = NULL, *memptr;
	int ret;

	brcmf_dbg(INFO, "Enter\n");

	ret = request_firmware(&bus->firmware, BRCMFMAC_FW_NAME,
			       &bus->sdiodev->func[2]->dev);
	if (ret) {
		brcmf_dbg(ERROR, "Fail to request firmware %d\n", ret);
		return ret;
	}
	bus->fw_ptr = 0;

	memptr = memblock = kmalloc(MEMBLOCK + BRCMF_SDALIGN, GFP_ATOMIC);
	if (memblock == NULL) {
		ret = -ENOMEM;
		goto err;
	}
	if ((u32)(unsigned long)memblock % BRCMF_SDALIGN)
		memptr += (BRCMF_SDALIGN -
			   ((u32)(unsigned long)memblock % BRCMF_SDALIGN));

	/* Download image */
	while ((len =
		brcmf_sdbrcm_get_image((char *)memptr, MEMBLOCK, bus))) {
		ret = brcmf_sdbrcm_membytes(bus, true, offset, memptr, len);
		if (ret) {
			brcmf_dbg(ERROR, "error %d on writing %d membytes at 0x%08x\n",
				  ret, MEMBLOCK, offset);
			goto err;
		}

		offset += MEMBLOCK;
	}

err:
	kfree(memblock);

	release_firmware(bus->firmware);
	bus->fw_ptr = 0;

	return ret;
}

/*
 * ProcessVars:Takes a buffer of "<var>=<value>\n" lines read from a file
 * and ending in a NUL.
 * Removes carriage returns, empty lines, comment lines, and converts
 * newlines to NULs.
 * Shortens buffer as needed and pads with NULs.  End of buffer is marked
 * by two NULs.
*/

static uint brcmf_process_nvram_vars(char *varbuf, uint len)
{
	char *dp;
	bool findNewline;
	int column;
	uint buf_len, n;

	dp = varbuf;

	findNewline = false;
	column = 0;

	for (n = 0; n < len; n++) {
		if (varbuf[n] == 0)
			break;
		if (varbuf[n] == '\r')
			continue;
		if (findNewline && varbuf[n] != '\n')
			continue;
		findNewline = false;
		if (varbuf[n] == '#') {
			findNewline = true;
			continue;
		}
		if (varbuf[n] == '\n') {
			if (column == 0)
				continue;
			*dp++ = 0;
			column = 0;
			continue;
		}
		*dp++ = varbuf[n];
		column++;
	}
	buf_len = dp - varbuf;

	while (dp < varbuf + n)
		*dp++ = 0;

	return buf_len;
}

static int brcmf_sdbrcm_download_nvram(struct brcmf_sdio *bus)
{
	uint len;
	char *memblock = NULL;
	char *bufp;
	int ret;

	ret = request_firmware(&bus->firmware, BRCMFMAC_NV_NAME,
			       &bus->sdiodev->func[2]->dev);
	if (ret) {
		brcmf_dbg(ERROR, "Fail to request nvram %d\n", ret);
		return ret;
	}
	bus->fw_ptr = 0;

	memblock = kmalloc(MEMBLOCK, GFP_ATOMIC);
	if (memblock == NULL) {
		ret = -ENOMEM;
		goto err;
	}

	len = brcmf_sdbrcm_get_image(memblock, MEMBLOCK, bus);

	if (len > 0 && len < MEMBLOCK) {
		bufp = (char *)memblock;
		bufp[len] = 0;
		len = brcmf_process_nvram_vars(bufp, len);
		bufp += len;
		*bufp++ = 0;
		if (len)
			ret = brcmf_sdbrcm_downloadvars(bus, memblock, len + 1);
		if (ret)
			brcmf_dbg(ERROR, "error downloading vars: %d\n", ret);
	} else {
		brcmf_dbg(ERROR, "error reading nvram file: %d\n", len);
		ret = -EIO;
	}

err:
	kfree(memblock);

	release_firmware(bus->firmware);
	bus->fw_ptr = 0;

	return ret;
}

static int _brcmf_sdbrcm_download_firmware(struct brcmf_sdio *bus)
{
	int bcmerror = -1;

	/* Keep arm in reset */
	if (brcmf_sdbrcm_download_state(bus, true)) {
		brcmf_dbg(ERROR, "error placing ARM core in reset\n");
		goto err;
	}

	/* External image takes precedence if specified */
	if (brcmf_sdbrcm_download_code_file(bus)) {
		brcmf_dbg(ERROR, "dongle image file download failed\n");
		goto err;
	}

	/* External nvram takes precedence if specified */
	if (brcmf_sdbrcm_download_nvram(bus))
		brcmf_dbg(ERROR, "dongle nvram file download failed\n");

	/* Take arm out of reset */
	if (brcmf_sdbrcm_download_state(bus, false)) {
		brcmf_dbg(ERROR, "error getting out of ARM core reset\n");
		goto err;
	}

	bcmerror = 0;

err:
	return bcmerror;
}

static bool
brcmf_sdbrcm_download_firmware(struct brcmf_sdio *bus)
{
	bool ret;

	/* Download the firmware */
	brcmf_sdbrcm_clkctl(bus, CLK_AVAIL, false);

	ret = _brcmf_sdbrcm_download_firmware(bus) == 0;

	brcmf_sdbrcm_clkctl(bus, CLK_SDONLY, false);

	return ret;
}

void brcmf_sdbrcm_bus_stop(struct device *dev)
{
	u32 local_hostintmask;
	u8 saveclk;
	uint retries;
	int err;
	struct brcmf_bus *bus_if = dev_get_drvdata(dev);
	struct brcmf_sdio_dev *sdiodev = bus_if->bus_priv;
	struct brcmf_sdio *bus = sdiodev->bus;

	brcmf_dbg(TRACE, "Enter\n");

	if (bus->watchdog_tsk) {
		send_sig(SIGTERM, bus->watchdog_tsk, 1);
		kthread_stop(bus->watchdog_tsk);
		bus->watchdog_tsk = NULL;
	}

	if (bus->dpc_tsk && bus->dpc_tsk != current) {
		send_sig(SIGTERM, bus->dpc_tsk, 1);
		kthread_stop(bus->dpc_tsk);
		bus->dpc_tsk = NULL;
	}

	down(&bus->sdsem);

	bus_wake(bus);

	/* Enable clock for device interrupts */
	brcmf_sdbrcm_clkctl(bus, CLK_AVAIL, false);

	/* Disable and clear interrupts at the chip level also */
	w_sdreg32(bus, 0, offsetof(struct sdpcmd_regs, hostintmask), &retries);
	local_hostintmask = bus->hostintmask;
	bus->hostintmask = 0;

	/* Change our idea of bus state */
	bus->drvr->bus_if->state = BRCMF_BUS_DOWN;

	/* Force clocks on backplane to be sure F2 interrupt propagates */
	saveclk = brcmf_sdcard_cfg_read(bus->sdiodev, SDIO_FUNC_1,
					SBSDIO_FUNC1_CHIPCLKCSR, &err);
	if (!err) {
		brcmf_sdcard_cfg_write(bus->sdiodev, SDIO_FUNC_1,
				       SBSDIO_FUNC1_CHIPCLKCSR,
				       (saveclk | SBSDIO_FORCE_HT), &err);
	}
	if (err)
		brcmf_dbg(ERROR, "Failed to force clock for F2: err %d\n", err);

	/* Turn off the bus (F2), free any pending packets */
	brcmf_dbg(INTR, "disable SDIO interrupts\n");
	brcmf_sdcard_cfg_write(bus->sdiodev, SDIO_FUNC_0, SDIO_CCCR_IOEx,
			 SDIO_FUNC_ENABLE_1, NULL);

	/* Clear any pending interrupts now that F2 is disabled */
	w_sdreg32(bus, local_hostintmask,
		  offsetof(struct sdpcmd_regs, intstatus), &retries);

	/* Turn off the backplane clock (only) */
	brcmf_sdbrcm_clkctl(bus, CLK_SDONLY, false);

	/* Clear the data packet queues */
	brcmu_pktq_flush(&bus->txq, true, NULL, NULL);

	/* Clear any held glomming stuff */
	if (bus->glomd)
		brcmu_pkt_buf_free_skb(bus->glomd);
	brcmf_sdbrcm_free_glom(bus);

	/* Clear rx control and wake any waiters */
	bus->rxlen = 0;
	brcmf_sdbrcm_dcmd_resp_wake(bus);

	/* Reset some F2 state stuff */
	bus->rxskip = false;
	bus->tx_seq = bus->rx_seq = 0;

	up(&bus->sdsem);
}

int brcmf_sdbrcm_bus_init(struct device *dev)
{
	struct brcmf_bus *bus_if = dev_get_drvdata(dev);
	struct brcmf_sdio_dev *sdiodev = bus_if->bus_priv;
	struct brcmf_sdio *bus = sdiodev->bus;
	unsigned long timeout;
	uint retries = 0;
	u8 ready, enable;
	int err, ret = 0;
	u8 saveclk;

	brcmf_dbg(TRACE, "Enter\n");

	/* try to download image and nvram to the dongle */
	if (bus_if->state == BRCMF_BUS_DOWN) {
		if (!(brcmf_sdbrcm_download_firmware(bus)))
			return -1;
	}

	if (!bus->drvr)
		return 0;

	/* Start the watchdog timer */
	bus->drvr->tickcnt = 0;
	brcmf_sdbrcm_wd_timer(bus, BRCMF_WD_POLL_MS);

	down(&bus->sdsem);

	/* Make sure backplane clock is on, needed to generate F2 interrupt */
	brcmf_sdbrcm_clkctl(bus, CLK_AVAIL, false);
	if (bus->clkstate != CLK_AVAIL)
		goto exit;

	/* Force clocks on backplane to be sure F2 interrupt propagates */
	saveclk =
	    brcmf_sdcard_cfg_read(bus->sdiodev, SDIO_FUNC_1,
				  SBSDIO_FUNC1_CHIPCLKCSR, &err);
	if (!err) {
		brcmf_sdcard_cfg_write(bus->sdiodev, SDIO_FUNC_1,
				       SBSDIO_FUNC1_CHIPCLKCSR,
				       (saveclk | SBSDIO_FORCE_HT), &err);
	}
	if (err) {
		brcmf_dbg(ERROR, "Failed to force clock for F2: err %d\n", err);
		goto exit;
	}

	/* Enable function 2 (frame transfers) */
	w_sdreg32(bus, SDPCM_PROT_VERSION << SMB_DATA_VERSION_SHIFT,
		  offsetof(struct sdpcmd_regs, tosbmailboxdata), &retries);
	enable = (SDIO_FUNC_ENABLE_1 | SDIO_FUNC_ENABLE_2);

	brcmf_sdcard_cfg_write(bus->sdiodev, SDIO_FUNC_0, SDIO_CCCR_IOEx,
			       enable, NULL);

	timeout = jiffies + msecs_to_jiffies(BRCMF_WAIT_F2RDY);
	ready = 0;
	while (enable != ready) {
		ready = brcmf_sdcard_cfg_read(bus->sdiodev, SDIO_FUNC_0,
					      SDIO_CCCR_IORx, NULL);
		if (time_after(jiffies, timeout))
			break;
		else if (time_after(jiffies, timeout - BRCMF_WAIT_F2RDY + 50))
			/* prevent busy waiting if it takes too long */
			msleep_interruptible(20);
	}

	brcmf_dbg(INFO, "enable 0x%02x, ready 0x%02x\n", enable, ready);

	/* If F2 successfully enabled, set core and enable interrupts */
	if (ready == enable) {
		/* Set up the interrupt mask and enable interrupts */
		bus->hostintmask = HOSTINTMASK;
		w_sdreg32(bus, bus->hostintmask,
			  offsetof(struct sdpcmd_regs, hostintmask), &retries);

		brcmf_sdcard_cfg_write(bus->sdiodev, SDIO_FUNC_1,
				       SBSDIO_WATERMARK, 8, &err);

		/* Set bus state according to enable result */
		bus_if->state = BRCMF_BUS_DATA;
	}

	else {
		/* Disable F2 again */
		enable = SDIO_FUNC_ENABLE_1;
		brcmf_sdcard_cfg_write(bus->sdiodev, SDIO_FUNC_0,
				       SDIO_CCCR_IOEx, enable, NULL);
	}

	/* Restore previous clock setting */
	brcmf_sdcard_cfg_write(bus->sdiodev, SDIO_FUNC_1,
			       SBSDIO_FUNC1_CHIPCLKCSR, saveclk, &err);

	/* If we didn't come up, turn off backplane clock */
	if (bus_if->state != BRCMF_BUS_DATA)
		brcmf_sdbrcm_clkctl(bus, CLK_NONE, false);

exit:
	up(&bus->sdsem);

	return ret;
}

void brcmf_sdbrcm_isr(void *arg)
{
	struct brcmf_sdio *bus = (struct brcmf_sdio *) arg;

	brcmf_dbg(TRACE, "Enter\n");

	if (!bus) {
		brcmf_dbg(ERROR, "bus is null pointer, exiting\n");
		return;
	}

	if (bus->drvr->bus_if->state == BRCMF_BUS_DOWN) {
		brcmf_dbg(ERROR, "bus is down. we have nothing to do\n");
		return;
	}
	/* Count the interrupt call */
	bus->intrcount++;
	bus->ipend = true;

	/* Shouldn't get this interrupt if we're sleeping? */
	if (bus->sleeping) {
		brcmf_dbg(ERROR, "INTERRUPT WHILE SLEEPING??\n");
		return;
	}

	/* Disable additional interrupts (is this needed now)? */
	if (!bus->intr)
		brcmf_dbg(ERROR, "isr w/o interrupt configured!\n");

	bus->dpc_sched = true;
	if (bus->dpc_tsk)
		complete(&bus->dpc_wait);
}

static bool brcmf_sdbrcm_bus_watchdog(struct brcmf_sdio *bus)
{
#ifdef BCMDBG
	struct brcmf_bus *bus_if = dev_get_drvdata(bus->sdiodev->dev);
#endif	/* BCMDBG */

	brcmf_dbg(TIMER, "Enter\n");

	/* Ignore the timer if simulating bus down */
	if (bus->sleeping)
		return false;

	down(&bus->sdsem);

	/* Poll period: check device if appropriate. */
	if (bus->poll && (++bus->polltick >= bus->pollrate)) {
		u32 intstatus = 0;

		/* Reset poll tick */
		bus->polltick = 0;

		/* Check device if no interrupts */
		if (!bus->intr || (bus->intrcount == bus->lastintrs)) {

			if (!bus->dpc_sched) {
				u8 devpend;
				devpend = brcmf_sdcard_cfg_read(bus->sdiodev,
						SDIO_FUNC_0, SDIO_CCCR_INTx,
						NULL);
				intstatus =
				    devpend & (INTR_STATUS_FUNC1 |
					       INTR_STATUS_FUNC2);
			}

			/* If there is something, make like the ISR and
				 schedule the DPC */
			if (intstatus) {
				bus->pollcnt++;
				bus->ipend = true;

				bus->dpc_sched = true;
				if (bus->dpc_tsk)
					complete(&bus->dpc_wait);
			}
		}

		/* Update interrupt tracking */
		bus->lastintrs = bus->intrcount;
	}
#ifdef BCMDBG
	/* Poll for console output periodically */
	if (bus_if->state == BRCMF_BUS_DATA &&
	    bus->console_interval != 0) {
		bus->console.count += BRCMF_WD_POLL_MS;
		if (bus->console.count >= bus->console_interval) {
			bus->console.count -= bus->console_interval;
			/* Make sure backplane clock is on */
			brcmf_sdbrcm_clkctl(bus, CLK_AVAIL, false);
			if (brcmf_sdbrcm_readconsole(bus) < 0)
				/* stop on error */
				bus->console_interval = 0;
		}
	}
#endif				/* BCMDBG */

	/* On idle timeout clear activity flag and/or turn off clock */
	if ((bus->idletime > 0) && (bus->clkstate == CLK_AVAIL)) {
		if (++bus->idlecount >= bus->idletime) {
			bus->idlecount = 0;
			if (bus->activity) {
				bus->activity = false;
				brcmf_sdbrcm_wd_timer(bus, BRCMF_WD_POLL_MS);
			} else {
				brcmf_sdbrcm_clkctl(bus, CLK_NONE, false);
			}
		}
	}

	up(&bus->sdsem);

	return bus->ipend;
}

static bool brcmf_sdbrcm_chipmatch(u16 chipid)
{
	if (chipid == BCM4329_CHIP_ID)
		return true;
	return false;
}

static void brcmf_sdbrcm_release_malloc(struct brcmf_sdio *bus)
{
	brcmf_dbg(TRACE, "Enter\n");

	kfree(bus->rxbuf);
	bus->rxctl = bus->rxbuf = NULL;
	bus->rxlen = 0;

	kfree(bus->databuf);
	bus->databuf = NULL;
}

static bool brcmf_sdbrcm_probe_malloc(struct brcmf_sdio *bus)
{
	brcmf_dbg(TRACE, "Enter\n");

	if (bus->drvr->maxctl) {
		bus->rxblen =
		    roundup((bus->drvr->maxctl + SDPCM_HDRLEN),
			    ALIGNMENT) + BRCMF_SDALIGN;
		bus->rxbuf = kmalloc(bus->rxblen, GFP_ATOMIC);
		if (!(bus->rxbuf))
			goto fail;
	}

	/* Allocate buffer to receive glomed packet */
	bus->databuf = kmalloc(MAX_DATA_BUF, GFP_ATOMIC);
	if (!(bus->databuf)) {
		/* release rxbuf which was already located as above */
		if (!bus->rxblen)
			kfree(bus->rxbuf);
		goto fail;
	}

	/* Align the buffer */
	if ((unsigned long)bus->databuf % BRCMF_SDALIGN)
		bus->dataptr = bus->databuf + (BRCMF_SDALIGN -
			       ((unsigned long)bus->databuf % BRCMF_SDALIGN));
	else
		bus->dataptr = bus->databuf;

	return true;

fail:
	return false;
}

static bool
brcmf_sdbrcm_probe_attach(struct brcmf_sdio *bus, u32 regsva)
{
	u8 clkctl = 0;
	int err = 0;
	int reg_addr;
	u32 reg_val;
	u8 idx;

	bus->alp_only = true;

	/* Return the window to backplane enumeration space for core access */
	if (brcmf_sdcard_set_sbaddr_window(bus->sdiodev, SI_ENUM_BASE))
		brcmf_dbg(ERROR, "FAILED to return to SI_ENUM_BASE\n");

#ifdef BCMDBG
	printk(KERN_DEBUG "F1 signature read @0x18000000=0x%4x\n",
	       brcmf_sdcard_reg_read(bus->sdiodev, SI_ENUM_BASE, 4));

#endif				/* BCMDBG */

	/*
	 * Force PLL off until brcmf_sdio_chip_attach()
	 * programs PLL control regs
	 */

	brcmf_sdcard_cfg_write(bus->sdiodev, SDIO_FUNC_1,
			       SBSDIO_FUNC1_CHIPCLKCSR,
			       BRCMF_INIT_CLKCTL1, &err);
	if (!err)
		clkctl =
		    brcmf_sdcard_cfg_read(bus->sdiodev, SDIO_FUNC_1,
					  SBSDIO_FUNC1_CHIPCLKCSR, &err);

	if (err || ((clkctl & ~SBSDIO_AVBITS) != BRCMF_INIT_CLKCTL1)) {
		brcmf_dbg(ERROR, "ChipClkCSR access: err %d wrote 0x%02x read 0x%02x\n",
			  err, BRCMF_INIT_CLKCTL1, clkctl);
		goto fail;
	}

	if (brcmf_sdio_chip_attach(bus->sdiodev, &bus->ci, regsva)) {
		brcmf_dbg(ERROR, "brcmf_sdio_chip_attach failed!\n");
		goto fail;
	}

	if (!brcmf_sdbrcm_chipmatch((u16) bus->ci->chip)) {
		brcmf_dbg(ERROR, "unsupported chip: 0x%04x\n", bus->ci->chip);
		goto fail;
	}

	brcmf_sdio_chip_drivestrengthinit(bus->sdiodev, bus->ci,
					  SDIO_DRIVE_STRENGTH);

	/* Get info on the SOCRAM cores... */
	bus->ramsize = bus->ci->ramsize;
	if (!(bus->ramsize)) {
		brcmf_dbg(ERROR, "failed to find SOCRAM memory!\n");
		goto fail;
	}

	/* Set core control so an SDIO reset does a backplane reset */
	idx = brcmf_sdio_chip_getinfidx(bus->ci, BCMA_CORE_SDIO_DEV);
	reg_addr = bus->ci->c_inf[idx].base +
		   offsetof(struct sdpcmd_regs, corecontrol);
	reg_val = brcmf_sdcard_reg_read(bus->sdiodev, reg_addr, sizeof(u32));
	brcmf_sdcard_reg_write(bus->sdiodev, reg_addr, sizeof(u32),
			       reg_val | CC_BPRESEN);

	brcmu_pktq_init(&bus->txq, (PRIOMASK + 1), TXQLEN);

	/* Locate an appropriately-aligned portion of hdrbuf */
	bus->rxhdr = (u8 *) roundup((unsigned long)&bus->hdrbuf[0],
				    BRCMF_SDALIGN);

	/* Set the poll and/or interrupt flags */
	bus->intr = true;
	bus->poll = false;
	if (bus->poll)
		bus->pollrate = 1;

	return true;

fail:
	return false;
}

static bool brcmf_sdbrcm_probe_init(struct brcmf_sdio *bus)
{
	brcmf_dbg(TRACE, "Enter\n");

	/* Disable F2 to clear any intermediate frame state on the dongle */
	brcmf_sdcard_cfg_write(bus->sdiodev, SDIO_FUNC_0, SDIO_CCCR_IOEx,
			       SDIO_FUNC_ENABLE_1, NULL);

	bus->drvr->bus_if->state = BRCMF_BUS_DOWN;
	bus->sleeping = false;
	bus->rxflow = false;

	/* Done with backplane-dependent accesses, can drop clock... */
	brcmf_sdcard_cfg_write(bus->sdiodev, SDIO_FUNC_1,
			       SBSDIO_FUNC1_CHIPCLKCSR, 0, NULL);

	/* ...and initialize clock/power states */
	bus->clkstate = CLK_SDONLY;
	bus->idletime = BRCMF_IDLE_INTERVAL;
	bus->idleclock = BRCMF_IDLE_ACTIVE;

	/* Query the F2 block size, set roundup accordingly */
	bus->blocksize = bus->sdiodev->func[2]->cur_blksize;
	bus->roundup = min(max_roundup, bus->blocksize);

	/* bus module does not support packet chaining */
	bus->use_rxchain = false;
	bus->sd_rxchain = false;

	return true;
}

static int
brcmf_sdbrcm_watchdog_thread(void *data)
{
	struct brcmf_sdio *bus = (struct brcmf_sdio *)data;

	allow_signal(SIGTERM);
	/* Run until signal received */
	while (1) {
		if (kthread_should_stop())
			break;
		if (!wait_for_completion_interruptible(&bus->watchdog_wait)) {
			brcmf_sdbrcm_bus_watchdog(bus);
			/* Count the tick for reference */
			bus->drvr->tickcnt++;
		} else
			break;
	}
	return 0;
}

static void
brcmf_sdbrcm_watchdog(unsigned long data)
{
	struct brcmf_sdio *bus = (struct brcmf_sdio *)data;

	if (bus->watchdog_tsk) {
		complete(&bus->watchdog_wait);
		/* Reschedule the watchdog */
		if (bus->wd_timer_valid)
			mod_timer(&bus->timer,
				  jiffies + BRCMF_WD_POLL_MS * HZ / 1000);
	}
}

<<<<<<< HEAD
static void brcmf_sdbrcm_release_dongle(struct brcmf_bus *bus)
=======
static void brcmf_sdbrcm_release_dongle(struct brcmf_sdio *bus)
>>>>>>> d7a4858c
{
	brcmf_dbg(TRACE, "Enter\n");

	if (bus->ci) {
		brcmf_sdbrcm_clkctl(bus, CLK_AVAIL, false);
		brcmf_sdbrcm_clkctl(bus, CLK_NONE, false);
		brcmf_sdio_chip_detach(&bus->ci);
		if (bus->vars && bus->varsz)
			kfree(bus->vars);
		bus->vars = NULL;
	}

	brcmf_dbg(TRACE, "Disconnected\n");
}

/* Detach and free everything */
static void brcmf_sdbrcm_release(struct brcmf_sdio *bus)
{
	brcmf_dbg(TRACE, "Enter\n");

	if (bus) {
		/* De-register interrupt handler */
		brcmf_sdcard_intr_dereg(bus->sdiodev);

		if (bus->drvr) {
			brcmf_detach(bus->drvr);
			brcmf_sdbrcm_release_dongle(bus);
			bus->drvr = NULL;
		}

		brcmf_sdbrcm_release_malloc(bus);

		kfree(bus);
	}

	brcmf_dbg(TRACE, "Disconnected\n");
}

void *brcmf_sdbrcm_probe(u32 regsva, struct brcmf_sdio_dev *sdiodev)
{
	int ret;
	struct brcmf_sdio *bus;

	brcmf_dbg(TRACE, "Enter\n");

	/* We make an assumption about address window mappings:
	 * regsva == SI_ENUM_BASE*/

	/* Allocate private bus interface state */
	bus = kzalloc(sizeof(struct brcmf_sdio), GFP_ATOMIC);
	if (!bus)
		goto fail;

	bus->sdiodev = sdiodev;
	sdiodev->bus = bus;
	skb_queue_head_init(&bus->glom);
	bus->txbound = BRCMF_TXBOUND;
	bus->rxbound = BRCMF_RXBOUND;
	bus->txminmax = BRCMF_TXMINMAX;
	bus->tx_seq = SDPCM_SEQUENCE_WRAP - 1;
	bus->usebufpool = false;	/* Use bufpool if allocated,
					 else use locally malloced rxbuf */

	/* attempt to attach to the dongle */
	if (!(brcmf_sdbrcm_probe_attach(bus, regsva))) {
		brcmf_dbg(ERROR, "brcmf_sdbrcm_probe_attach failed\n");
		goto fail;
	}

	spin_lock_init(&bus->txqlock);
	init_waitqueue_head(&bus->ctrl_wait);
	init_waitqueue_head(&bus->dcmd_resp_wait);

	/* Set up the watchdog timer */
	init_timer(&bus->timer);
	bus->timer.data = (unsigned long)bus;
	bus->timer.function = brcmf_sdbrcm_watchdog;

	/* Initialize thread based operation and lock */
	sema_init(&bus->sdsem, 1);

	/* Initialize watchdog thread */
	init_completion(&bus->watchdog_wait);
	bus->watchdog_tsk = kthread_run(brcmf_sdbrcm_watchdog_thread,
					bus, "brcmf_watchdog");
	if (IS_ERR(bus->watchdog_tsk)) {
		printk(KERN_WARNING
		       "brcmf_watchdog thread failed to start\n");
		bus->watchdog_tsk = NULL;
	}
	/* Initialize DPC thread */
	init_completion(&bus->dpc_wait);
	bus->dpc_tsk = kthread_run(brcmf_sdbrcm_dpc_thread,
				   bus, "brcmf_dpc");
	if (IS_ERR(bus->dpc_tsk)) {
		printk(KERN_WARNING
		       "brcmf_dpc thread failed to start\n");
		bus->dpc_tsk = NULL;
	}

	/* Attach to the brcmf/OS/network interface */
	bus->drvr = brcmf_attach(bus, SDPCM_RESERVE, bus->sdiodev->dev);
	if (!bus->drvr) {
		brcmf_dbg(ERROR, "brcmf_attach failed\n");
		goto fail;
	}

	/* Allocate buffers */
	if (!(brcmf_sdbrcm_probe_malloc(bus))) {
		brcmf_dbg(ERROR, "brcmf_sdbrcm_probe_malloc failed\n");
		goto fail;
	}

	if (!(brcmf_sdbrcm_probe_init(bus))) {
		brcmf_dbg(ERROR, "brcmf_sdbrcm_probe_init failed\n");
		goto fail;
	}

	/* Register interrupt callback, but mask it (not operational yet). */
	brcmf_dbg(INTR, "disable SDIO interrupts (not interested yet)\n");
	ret = brcmf_sdcard_intr_reg(bus->sdiodev);
	if (ret != 0) {
		brcmf_dbg(ERROR, "FAILED: sdcard_intr_reg returned %d\n", ret);
		goto fail;
	}
	brcmf_dbg(INTR, "registered SDIO interrupt function ok\n");

	brcmf_dbg(INFO, "completed!!\n");

	/* if firmware path present try to download and bring up bus */
	ret = brcmf_bus_start(bus->drvr);
	if (ret != 0) {
		if (ret == -ENOLINK) {
			brcmf_dbg(ERROR, "dongle is not responding\n");
			goto fail;
		}
	}

	/* add interface and open for business */
	if (brcmf_add_if((struct brcmf_info *)bus->drvr, 0, "wlan%d", NULL)) {
		brcmf_dbg(ERROR, "Add primary net device interface failed!!\n");
		goto fail;
	}

	return bus;

fail:
	brcmf_sdbrcm_release(bus);
	return NULL;
}

void brcmf_sdbrcm_disconnect(void *ptr)
{
	struct brcmf_sdio *bus = (struct brcmf_sdio *)ptr;

	brcmf_dbg(TRACE, "Enter\n");

	if (bus)
		brcmf_sdbrcm_release(bus);

	brcmf_dbg(TRACE, "Disconnected\n");
}

void
brcmf_sdbrcm_wd_timer(struct brcmf_sdio *bus, uint wdtick)
{
	/* Totally stop the timer */
	if (!wdtick && bus->wd_timer_valid == true) {
		del_timer_sync(&bus->timer);
		bus->wd_timer_valid = false;
		bus->save_ms = wdtick;
		return;
	}

	/* don't start the wd until fw is loaded */
<<<<<<< HEAD
	if (bus->drvr->busstate == BRCMF_BUS_DOWN)
=======
	if (bus->drvr->bus_if->state == BRCMF_BUS_DOWN)
>>>>>>> d7a4858c
		return;

	if (wdtick) {
		if (bus->save_ms != BRCMF_WD_POLL_MS) {
			if (bus->wd_timer_valid == true)
				/* Stop timer and restart at new value */
				del_timer_sync(&bus->timer);

			/* Create timer again when watchdog period is
			   dynamically changed or in the first instance
			 */
			bus->timer.expires =
				jiffies + BRCMF_WD_POLL_MS * HZ / 1000;
			add_timer(&bus->timer);

		} else {
			/* Re arm the timer, at last watchdog period */
			mod_timer(&bus->timer,
				jiffies + BRCMF_WD_POLL_MS * HZ / 1000);
		}

		bus->wd_timer_valid = true;
		bus->save_ms = wdtick;
	}
}<|MERGE_RESOLUTION|>--- conflicted
+++ resolved
@@ -309,14 +309,11 @@
 /* Flags for SDH calls */
 #define F2SYNC	(SDIO_REQ_4BYTE | SDIO_REQ_FIXED)
 
-<<<<<<< HEAD
-=======
 #define BRCMFMAC_FW_NAME	"brcm/brcmfmac.bin"
 #define BRCMFMAC_NV_NAME	"brcm/brcmfmac.txt"
 MODULE_FIRMWARE(BRCMFMAC_FW_NAME);
 MODULE_FIRMWARE(BRCMFMAC_NV_NAME);
 
->>>>>>> d7a4858c
 /*
  * Conversion of 802.1D priority to precedence level
  */
@@ -1075,11 +1072,7 @@
 }
 
 /* copy a buffer into a pkt buffer chain */
-<<<<<<< HEAD
-static uint brcmf_sdbrcm_glom_from_buf(struct brcmf_bus *bus, uint len)
-=======
 static uint brcmf_sdbrcm_glom_from_buf(struct brcmf_sdio *bus, uint len)
->>>>>>> d7a4858c
 {
 	uint n, ret = 0;
 	struct sk_buff *p;
@@ -1102,11 +1095,7 @@
 }
 
 /* return total length of buffer chain */
-<<<<<<< HEAD
-static uint brcmf_sdbrcm_glom_len(struct brcmf_bus *bus)
-=======
 static uint brcmf_sdbrcm_glom_len(struct brcmf_sdio *bus)
->>>>>>> d7a4858c
 {
 	struct sk_buff *p;
 	uint total;
@@ -1117,11 +1106,7 @@
 	return total;
 }
 
-<<<<<<< HEAD
-static void brcmf_sdbrcm_free_glom(struct brcmf_bus *bus)
-=======
 static void brcmf_sdbrcm_free_glom(struct brcmf_sdio *bus)
->>>>>>> d7a4858c
 {
 	struct sk_buff *cur, *next;
 
@@ -1131,11 +1116,7 @@
 	}
 }
 
-<<<<<<< HEAD
-static u8 brcmf_sdbrcm_rxglom(struct brcmf_bus *bus, u8 rxseq)
-=======
 static u8 brcmf_sdbrcm_rxglom(struct brcmf_sdio *bus, u8 rxseq)
->>>>>>> d7a4858c
 {
 	u16 dlen, totlen;
 	u8 *dptr, num = 0;
@@ -1255,14 +1236,8 @@
 		} else if (bus->dataptr) {
 			errcode = brcmf_sdcard_recv_buf(bus->sdiodev,
 					bus->sdiodev->sbwad,
-<<<<<<< HEAD
-					SDIO_FUNC_2,
-					F2SYNC, bus->dataptr, dlen,
-					NULL);
-=======
 					SDIO_FUNC_2, F2SYNC,
 					bus->dataptr, dlen);
->>>>>>> d7a4858c
 			sublen = (u16) brcmf_sdbrcm_glom_from_buf(bus, dlen);
 			if (sublen != dlen) {
 				brcmf_dbg(ERROR, "FAILED TO COPY, dlen %d sublen %d\n",
@@ -1424,15 +1399,6 @@
 		}
 
 		/* Basic SD framing looks ok - process each packet (header) */
-<<<<<<< HEAD
-		save_pfirst = pfirst;
-		plast = NULL;
-
-		for (num = 0; pfirst; rxseq++, pfirst = pnext) {
-			pnext = pfirst->next;
-			pfirst->next = NULL;
-=======
->>>>>>> d7a4858c
 
 		skb_queue_walk_safe(&bus->glom, pfirst, pnext) {
 			dptr = (u8 *) (pfirst->data);
@@ -3112,11 +3078,7 @@
 	return bcmerror;
 }
 
-<<<<<<< HEAD
-static int brcmf_sdbrcm_download_state(struct brcmf_bus *bus, bool enter)
-=======
 static int brcmf_sdbrcm_download_state(struct brcmf_sdio *bus, bool enter)
->>>>>>> d7a4858c
 {
 	uint retries;
 	int bcmerror = 0;
@@ -3876,11 +3838,7 @@
 	}
 }
 
-<<<<<<< HEAD
-static void brcmf_sdbrcm_release_dongle(struct brcmf_bus *bus)
-=======
 static void brcmf_sdbrcm_release_dongle(struct brcmf_sdio *bus)
->>>>>>> d7a4858c
 {
 	brcmf_dbg(TRACE, "Enter\n");
 
@@ -4056,11 +4014,7 @@
 	}
 
 	/* don't start the wd until fw is loaded */
-<<<<<<< HEAD
-	if (bus->drvr->busstate == BRCMF_BUS_DOWN)
-=======
 	if (bus->drvr->bus_if->state == BRCMF_BUS_DOWN)
->>>>>>> d7a4858c
 		return;
 
 	if (wdtick) {
