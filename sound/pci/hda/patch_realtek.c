--- conflicted
+++ resolved
@@ -3044,13 +3044,9 @@
 static int alc_auto_fill_dac_nids(struct hda_codec *codec)
 {
 	struct alc_spec *spec = codec->spec;
-<<<<<<< HEAD
-	const struct auto_pin_cfg *cfg = &spec->autocfg;
+	struct auto_pin_cfg *cfg = &spec->autocfg;
 	unsigned int location, defcfg;
 	int num_pins;
-=======
-	struct auto_pin_cfg *cfg = &spec->autocfg;
->>>>>>> 0a34b42b
 	bool redone = false;
 	int i;
 
