// SPDX-License-Identifier: GPL-2.0
/*
 * Copyright (c) 2018-2020, The Linux Foundation. All rights reserved.
 */

#include <linux/mhi.h>
#include <linux/mod_devicetable.h>
#include <linux/module.h>
#include <linux/skbuff.h>
#include <net/sock.h>

#include "qrtr.h"

struct qrtr_mhi_dev {
	struct qrtr_endpoint ep;
	struct mhi_device *mhi_dev;
	struct device *dev;
	struct completion ready;
};

/* From MHI to QRTR */
static void qcom_mhi_qrtr_dl_callback(struct mhi_device *mhi_dev,
				      struct mhi_result *mhi_res)
{
	struct qrtr_mhi_dev *qdev = dev_get_drvdata(&mhi_dev->dev);
	int rc;

	if (!qdev || mhi_res->transaction_status)
		return;

	rc = qrtr_endpoint_post(&qdev->ep, mhi_res->buf_addr,
				mhi_res->bytes_xferd);
	if (rc == -EINVAL)
		dev_err(qdev->dev, "invalid ipcrouter packet\n");
}

/* From QRTR to MHI */
static void qcom_mhi_qrtr_ul_callback(struct mhi_device *mhi_dev,
				      struct mhi_result *mhi_res)
{
	struct sk_buff *skb = mhi_res->buf_addr;

	if (skb->sk)
		sock_put(skb->sk);
	consume_skb(skb);
}

/* Send data over MHI */
static int qcom_mhi_qrtr_send(struct qrtr_endpoint *ep, struct sk_buff *skb)
{
	struct qrtr_mhi_dev *qdev = container_of(ep, struct qrtr_mhi_dev, ep);
	int rc;

	rc = wait_for_completion_interruptible(&qdev->ready);
	if (rc)
		goto free_skb;

	if (skb->sk)
		sock_hold(skb->sk);

	rc = skb_linearize(skb);
	if (rc)
		goto free_skb;

	rc = mhi_queue_skb(qdev->mhi_dev, DMA_TO_DEVICE, skb, skb->len,
			   MHI_EOT);
	if (rc)
		goto free_skb;

	return rc;

free_skb:
	if (skb->sk)
		sock_put(skb->sk);
	kfree_skb(skb);

	return rc;
}

static int qcom_mhi_qrtr_probe(struct mhi_device *mhi_dev,
			       const struct mhi_device_id *id)
{
	struct qrtr_mhi_dev *qdev;
	int rc;

	/* start channels */
<<<<<<< HEAD
	rc = mhi_prepare_for_transfer(mhi_dev, MHI_CH_INBOUND_ALLOC_BUFS);
=======
	rc = mhi_prepare_for_transfer(mhi_dev, 0);
>>>>>>> 36a21d51
	if (rc)
		return rc;

	qdev = devm_kzalloc(&mhi_dev->dev, sizeof(*qdev), GFP_KERNEL);
	if (!qdev)
		return -ENOMEM;

	qdev->mhi_dev = mhi_dev;
	qdev->dev = &mhi_dev->dev;
	qdev->ep.xmit = qcom_mhi_qrtr_send;

	dev_set_drvdata(&mhi_dev->dev, qdev);
	rc = qrtr_endpoint_register(&qdev->ep, QRTR_EP_NID_AUTO);
	if (rc)
		return rc;

	/* start channels */
	rc = mhi_prepare_for_transfer(mhi_dev, MHI_CH_INBOUND_ALLOC_BUFS);
	if (rc) {
		qrtr_endpoint_unregister(&qdev->ep);
		dev_set_drvdata(&mhi_dev->dev, NULL);
		return rc;
	}

	complete_all(&qdev->ready);
	dev_dbg(qdev->dev, "Qualcomm MHI QRTR driver probed\n");

	return 0;
}

static void qcom_mhi_qrtr_remove(struct mhi_device *mhi_dev)
{
	struct qrtr_mhi_dev *qdev = dev_get_drvdata(&mhi_dev->dev);

	qrtr_endpoint_unregister(&qdev->ep);
	mhi_unprepare_from_transfer(mhi_dev);
	dev_set_drvdata(&mhi_dev->dev, NULL);
}

static const struct mhi_device_id qcom_mhi_qrtr_id_table[] = {
	{ .chan = "IPCR" },
	{}
};
MODULE_DEVICE_TABLE(mhi, qcom_mhi_qrtr_id_table);

static struct mhi_driver qcom_mhi_qrtr_driver = {
	.probe = qcom_mhi_qrtr_probe,
	.remove = qcom_mhi_qrtr_remove,
	.dl_xfer_cb = qcom_mhi_qrtr_dl_callback,
	.ul_xfer_cb = qcom_mhi_qrtr_ul_callback,
	.id_table = qcom_mhi_qrtr_id_table,
	.driver = {
		.name = "qcom_mhi_qrtr",
	},
};

module_mhi_driver(qcom_mhi_qrtr_driver);

MODULE_AUTHOR("Chris Lew <clew@codeaurora.org>");
MODULE_AUTHOR("Manivannan Sadhasivam <manivannan.sadhasivam@linaro.org>");
MODULE_DESCRIPTION("Qualcomm IPC-Router MHI interface driver");
MODULE_LICENSE("GPL v2");<|MERGE_RESOLUTION|>--- conflicted
+++ resolved
@@ -84,11 +84,7 @@
 	int rc;
 
 	/* start channels */
-<<<<<<< HEAD
 	rc = mhi_prepare_for_transfer(mhi_dev, MHI_CH_INBOUND_ALLOC_BUFS);
-=======
-	rc = mhi_prepare_for_transfer(mhi_dev, 0);
->>>>>>> 36a21d51
 	if (rc)
 		return rc;
 
